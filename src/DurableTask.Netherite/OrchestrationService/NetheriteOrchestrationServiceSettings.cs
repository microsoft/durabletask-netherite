--- conflicted
+++ resolved
@@ -140,14 +140,11 @@
         public long MaxTimeMsBetweenCheckpoints { get; set; } = 60 * 1000;
 
         /// <summary>
-<<<<<<< HEAD
         /// Whether to use the Faster SecondaryIndex support for handling queries.
         /// </summary>
-        public bool UseSecondaryIndexQueries { get; set; } = false;
-
-        /// <summary>
-=======
->>>>>>> 0799410e
+        public bool UseSecondaryIndexQueries { get; set; } = true;
+
+        /// <summary>
         /// Set this to a local file path to make FASTER use local files instead of blobs. Currently,
         /// this makes sense only for local testing and debugging.
         /// </summary>
