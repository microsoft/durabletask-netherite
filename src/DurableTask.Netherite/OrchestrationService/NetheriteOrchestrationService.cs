﻿// Copyright (c) Microsoft Corporation.
// Licensed under the MIT License.

namespace DurableTask.Netherite
{
    using DurableTask.Core;
    using DurableTask.Core.Common;
    using DurableTask.Core.Entities;
    using DurableTask.Core.History;
    using DurableTask.Netherite.Abstractions;
    using DurableTask.Netherite.Faster;
    using DurableTask.Netherite.Scaling;
    using Microsoft.Azure.Storage;
    using Microsoft.Extensions.DependencyInjection;
    using Microsoft.Extensions.Logging;
    using Newtonsoft.Json;
    using System;
    using System.Collections.Generic;
    using System.Diagnostics;
    using System.Linq;
    using System.Threading;
    using System.Threading.Tasks;

    /// <summary>
    /// Local partition of the distributed orchestration service.
    /// </summary>
    public class NetheriteOrchestrationService :
        DurableTask.Core.IOrchestrationService,
        DurableTask.Core.IOrchestrationServiceClient,
        DurableTask.Core.IOrchestrationServicePurgeClient,
        DurableTask.Core.Query.IOrchestrationServiceQueryClient,
        DurableTask.Netherite.IOrchestrationServiceQueryClient,
        DurableTask.Core.Entities.IEntityOrchestrationService,
        TransportAbstraction.IHost
    {
        /// <summary>
        /// The type of transport layer that was configured.
        /// </summary>
        public TransportChoices TransportChoice { get; }

        /// <summary>
        /// The type of storage layer that was configured.
        /// </summary>
        public StorageChoices StorageChoice { get; }


        ITransportLayer transport;
        readonly IStorageLayer storage;
        readonly EntityBackendQueriesImplementation EntityBackendQueries;

        readonly WorkItemTraceHelper workItemTraceHelper;

        readonly Stopwatch workItemStopwatch = new Stopwatch();

        /// <summary>
        /// The logger category prefix used for all ILoggers in this backend.
        /// </summary>
        public const string LoggerCategoryName = "DurableTask.Netherite";

        public ITransportLayer TransportLayer => this.transport;
        internal IStorageLayer StorageLayer => this.storage;

        public IServiceProvider ServiceProvider { get; }

        CancellationTokenSource serviceShutdownSource;
        Exception startupException;
        Timer threadWatcher;

        internal async ValueTask<Client> GetClientAsync()
        {
            if (this.checkedClient == null)
            {
                // we need to wait till the startup of the client is complete
                await this.TryStartAsync(true);
            }
            if (this.startupException != null)
            {
                // to help observability we expose backend startup exceptions to client API calls
                throw new InvalidOperationException($"Netherite backend failed to start: {this.startupException.Message}", this.startupException);
            }
            return this.checkedClient;
        }
        Client client;
        Client checkedClient;

        internal NetheriteOrchestrationServiceSettings Settings { get; private set; }
        internal uint NumberPartitions { get; private set; }
        internal string PathPrefix { get; private set; }
        internal string ContainerName { get; private set; }
        internal string StorageAccountName { get; private set; }
        internal TaskhubParameters TaskhubParameters { get; private set; }

        internal WorkItemQueue<ActivityWorkItem> ActivityWorkItemQueue { get; private set; }
        internal WorkItemQueue<OrchestrationWorkItem> OrchestrationWorkItemQueue { get; private set; }
        internal WorkItemQueue<OrchestrationWorkItem> EntityWorkItemQueue { get; private set; }

        internal LoadPublishWorker LoadPublisher { get; private set; }

        internal ILoggerFactory LoggerFactory { get; }
        internal OrchestrationServiceTraceHelper TraceHelper { get; private set; }

        public event Action OnStopping;

        /// <inheritdoc/>
        public override string ToString()
        {
#if DEBUG
            string configuration = "Debug";
#else
            string configuration = "Release";
#endif
            return $"NetheriteOrchestrationService on {this.Settings.TransportChoice}Transport and {this.Settings.StorageChoice}Storage, {configuration} build";
        }

        /// <summary>
        /// Creates a new instance of the OrchestrationService with default settings
        /// </summary>
        public NetheriteOrchestrationService(NetheriteOrchestrationServiceSettings settings, ILoggerFactory loggerFactory)
            : this(settings, loggerFactory, null)
        {
        }

        /// <summary>
        /// Creates a new instance of the OrchestrationService with default settings
        /// </summary>
        public NetheriteOrchestrationService(NetheriteOrchestrationServiceSettings settings, ILoggerFactory loggerFactory, IServiceProvider serviceProvider)
        {
            this.LoggerFactory = loggerFactory;
            this.ServiceProvider = serviceProvider;
            this.Settings = settings;
            this.TraceHelper = new OrchestrationServiceTraceHelper(loggerFactory, settings.LogLevelLimit, settings.WorkerId, settings.HubName);
            this.workItemTraceHelper = new WorkItemTraceHelper(loggerFactory, settings.WorkItemLogLevelLimit, settings.HubName);
<<<<<<< HEAD
=======
            this.EntityBackendQueries = new EntityBackendQueriesImplementation(this);
>>>>>>> faded8c2

            try
            {
                this.TraceHelper.TraceProgress("Reading configuration for transport and storage layers");

                if (!settings.ResolutionComplete)
                {
                    throw new NetheriteConfigurationException("settings must be validated before constructing orchestration service");
                }

                // determine a storage account name to be used for tracing
                this.StorageAccountName = this.Settings.StorageAccountName;

                this.TraceHelper.TraceCreated(Environment.ProcessorCount, this.Settings.TransportChoice, this.Settings.StorageChoice);

                // construct the storage layer
                switch (this.Settings.StorageChoice)
                {
                    case StorageChoices.Memory:
                        this.storage = new MemoryStorageLayer(this.Settings, this.TraceHelper.Logger);
                        break;

                    case StorageChoices.Faster:
                        this.storage = new FasterStorageLayer(this.Settings, this.TraceHelper, this.LoggerFactory);
                        break;

                    case StorageChoices.Custom:
                        var storageLayerFactory = this.ServiceProvider?.GetService<IStorageLayerFactory>();
                        if (storageLayerFactory == null)
                        {
                            throw new NetheriteConfigurationException("could not find injected IStorageLayerFactory");
                        }
                        this.storage = storageLayerFactory.Create(this);
                        break;
                }

                this.ConstructTransportLayer();

                this.workItemStopwatch.Start();

                this.TraceHelper.TraceProgress(
                    $"Configured trace generation limits: general={settings.LogLevelLimit} , transport={settings.TransportLogLevelLimit}, storage={settings.StorageLogLevelLimit}, "
                    + $"events={settings.EventLogLevelLimit}; workitems={settings.WorkItemLogLevelLimit};  clients={settings.ClientLogLevelLimit}; loadmonitor={settings.LoadMonitorLogLevelLimit}; etwEnabled={EtwSource.Log.IsEnabled()}; "
                    + $"core.IsTraceEnabled={DurableTask.Core.Tracing.DefaultEventSource.Log.IsTraceEnabled}");

                if (this.Settings.TestHooks != null)
                {
                    this.Settings.TestHooks.OnError += (string message) => this.TraceHelper.TraceError("TestHook error", message);
                }
            }
            catch (Exception e)
            {
                this.TraceHelper.TraceError("Could not create NetheriteOrchestrationService", e);
                throw;
            }
        }

        void ConstructTransportLayer()
        {
            // construct the transport layer
            switch (this.Settings.TransportChoice)
            {
                case TransportChoices.SingleHost:
                    this.transport = new SingleHostTransport.SingleHostTransportLayer(this, this.Settings, this.storage, this.TraceHelper.Logger);
                    break;

                case TransportChoices.EventHubs:
                    this.transport = new EventHubsTransport.EventHubsTransport(this, this.Settings, this.storage, this.LoggerFactory);
                    break;

                case TransportChoices.Custom:
                    var transportLayerFactory = this.ServiceProvider?.GetService<ITransportLayerFactory>();
                    if (transportLayerFactory == null)
                    {
                        throw new NetheriteConfigurationException("could not find injected ITransportLayerFactory");
                    }
                    this.transport = transportLayerFactory.Create(this);
                    break;
            }
        }


        /// <summary>
        /// Get a scaling monitor for autoscaling.
        /// </summary>
        /// <param name="monitor">The returned scaling monitor.</param>
        /// <returns>true if autoscaling is supported, false otherwise</returns>
        public bool TryGetScalingMonitor(out ScalingMonitor monitor)
        {
            if (this.Settings.StorageChoice == StorageChoices.Faster
                && this.Settings.TransportChoice == TransportChoices.EventHubs)
            {
                try
                {
                    ILoadPublisherService loadPublisher = string.IsNullOrEmpty(this.Settings.LoadInformationAzureTableName) ?
                        new AzureBlobLoadPublisher(this.Settings.BlobStorageConnection, this.Settings.HubName)
                        : new AzureTableLoadPublisher(this.Settings.TableStorageConnection, this.Settings.LoadInformationAzureTableName, this.Settings.HubName);

                    monitor = new ScalingMonitor(
                        loadPublisher,
                        this.Settings.EventHubsConnection,
                        this.Settings.LoadInformationAzureTableName,
                        this.Settings.HubName,
                        this.TraceHelper.TraceScaleRecommendation,
                        this.TraceHelper.TraceProgress,
                        this.TraceHelper.TraceError);

                    return true;
                }
                catch (Exception e)
                {
                    this.TraceHelper.TraceError("ScaleMonitor failure during construction", e);
                }
            }

            monitor = null;
            return false;
        }


        public void WatchThreads(object _)
        {
            if (TrackedThreads.NumberThreads > 100)
            {
                this.TraceHelper.TraceError("Too many threads, shutting down", TrackedThreads.GetThreadNames());
                Thread.Sleep(TimeSpan.FromSeconds(60));
                System.Environment.Exit(333);
            }
        }


        /******************************/
        // management methods
        /******************************/

        /// <inheritdoc />
        async Task IOrchestrationService.CreateAsync() => await ((IOrchestrationService)this).CreateAsync(true);

        /// <inheritdoc />
        async Task IOrchestrationService.CreateAsync(bool recreateInstanceStore)
        {
            if ((await this.storage.TryLoadTaskhubAsync(throwIfNotFound: false)) != null)
            {
                if (recreateInstanceStore)
                {
                    this.TraceHelper.TraceProgress("Creating");

                    await this.storage.DeleteTaskhubAsync();
                    await this.storage.CreateTaskhubIfNotExistsAsync();
                }
            }
            else
            {
                await this.storage.CreateTaskhubIfNotExistsAsync();
            }
        }

        /// <inheritdoc />
        async Task IOrchestrationService.CreateIfNotExistsAsync() => await ((IOrchestrationService)this).CreateAsync(false);

        /// <inheritdoc />
        async Task IOrchestrationService.DeleteAsync()
        {
            await this.storage.DeleteTaskhubAsync();
        }

        /// <inheritdoc />
        async Task IOrchestrationService.DeleteAsync(bool deleteInstanceStore) => await ((IOrchestrationService)this).DeleteAsync();

        /// <inheritdoc />
        Task IOrchestrationService.StartAsync()
        {
            // Some hosts (like Azure Functions) may retry the StartAsync operation multiple times.
            // See: https://github.com/microsoft/durabletask-netherite/issues/352//
            // therefore, we first check if this is a retry, i.e. startup has already failed,
            // in which case we reset the state first.

            var lastTransition = this.currentTransition;
            if (lastTransition.IsFaulted) 
            {
                // We use the TryTransition helper to ensure that only one thread resets the state, if there are races.
                TryTransition(ref this.currentTransition, lastTransition, this.ResetAsync);
            }

            return this.TryStartAsync(false);
        }

        /// <inheritdoc />
        Task IOrchestrationService.StopAsync(bool quickly)
        {
            return this.TryStopAsync(quickly);
        }

        /// <inheritdoc />
        Task IOrchestrationService.StopAsync() => this.TryStopAsync(false);

        enum ServiceState
        {
            None, Client, Full
        }

        Task<ServiceState> currentTransition = Task.FromResult(ServiceState.None);

        public async Task TryStartAsync(bool clientOnly)
        {
            clientOnly = clientOnly || this.Settings.PartitionManagement == PartitionManagementOptions.ClientOnly;

            while (true)
            {
                var lastTransition = this.currentTransition;
                var currentState = await lastTransition;

                if (currentState == ServiceState.None)
                {
                    TryTransition(ref this.currentTransition, lastTransition, this.StartClientAsync);

                    continue;
                }

                if (currentState == ServiceState.Client)
                {
                    if (clientOnly)
                    {
                        return;
                    }

                    TryTransition(ref this.currentTransition, lastTransition, this.StartWorkersAsync);

                    continue;
                }

                return;
            }
        }

        static void TryTransition<T>(ref Task<T> currentTransition, Task<T> lastTransition, Func<Task<T>> nextTransition)
        {
            // some other thread could be trying to do a transition at the same time, creating a race.
            var waitForRaceToBeDetermined = new TaskCompletionSource<bool>();
            // wrap the transition in a async function that waits for the race to be won before executing the transition
            var task = conditionalTransition();

            // to resolve any potential races, we use an interlocked operation. This operation replaces the currentTransition
            // ONLY if the lastTransition matches the lastTransition that was observed earlier. Otherwise it does nothing.
            var interlockedResult = Interlocked.CompareExchange<Task<T>>(ref currentTransition, task, lastTransition);
            bool interlockedWasEffective = interlockedResult == lastTransition; // interlocked exchange returns the value it read
            waitForRaceToBeDetermined.SetResult(interlockedWasEffective);

            async Task<T> conditionalTransition()
            {
                if (await waitForRaceToBeDetermined.Task)
                {
                    // this thread won the race so we are now executing the transition.
                    return await nextTransition();
                }
                else
                {
                    // this thread lost the race so the task does nothing.
                    return default; 
                }
            }
        }

        async Task<ServiceState> StartClientAsync()
        {
            try
            {
                this.TraceHelper.TraceProgress("Starting Client");

                if (this.Settings.TestHooks != null)
                {
                    this.TraceHelper.TraceProgress(this.Settings.TestHooks.ToString());
                }

                this.serviceShutdownSource ??= new CancellationTokenSource();

                this.TaskhubParameters = await this.transport.StartAsync();
                (this.ContainerName, this.PathPrefix) = this.storage.GetTaskhubPathPrefix(this.TaskhubParameters);
                this.NumberPartitions = (uint) this.TaskhubParameters.PartitionCount;

                if (this.Settings.PartitionCount != this.NumberPartitions)
                {
                    this.TraceHelper.TraceWarning($"Ignoring configuration setting partitionCount={this.Settings.PartitionCount} because existing TaskHub has {this.NumberPartitions} partitions");
                }

                await this.transport.StartClientAsync();

                System.Diagnostics.Debug.Assert(this.client != null, "transport layer should have added client");

                this.checkedClient = this.client;

                this.ActivityWorkItemQueue = new WorkItemQueue<ActivityWorkItem>();
                this.OrchestrationWorkItemQueue = new WorkItemQueue<OrchestrationWorkItem>();
                this.EntityWorkItemQueue = new WorkItemQueue<OrchestrationWorkItem>();

                this.TraceHelper.TraceProgress($"Started client");

                return ServiceState.Client;
            }
            catch (Exception e)
            {
                this.startupException = e;

                this.TraceHelper.TraceError($"Failed to start: {e.Message}", e);

                // invoke cancellation so that any partially-started partitions and event loops are terminated
                try
                {
                    this.serviceShutdownSource.Cancel();
                    this.serviceShutdownSource.Dispose();
                    this.serviceShutdownSource = null;
                }
                catch (Exception shutdownException)
                {
                    this.TraceHelper.TraceError($"Exception while shutting down service: {shutdownException.Message}", shutdownException);
                }

                throw;
            }
        }

        async Task<ServiceState> StartWorkersAsync()
        {
            try
            {
                System.Diagnostics.Debug.Assert(this.client != null, "transport layer should have added client");

                this.TraceHelper.TraceProgress("Starting Workers");

                LeaseTimer.Instance.DelayWarning = (int delay) =>
                    this.TraceHelper.TraceWarning($"Lease timer is running {delay}s behind schedule");

                if (this.storage.LoadPublisher != null)
                {
                    this.TraceHelper.TraceProgress("Starting Load Publisher");
                    this.LoadPublisher = new LoadPublishWorker(this.storage.LoadPublisher, this.TraceHelper);
                }

                await this.transport.StartWorkersAsync();

                if (this.threadWatcher == null)
                {
                    this.threadWatcher = new Timer(this.WatchThreads, null, 0, 120000);
                }

                this.TraceHelper.TraceProgress($"Started partitionCount={this.NumberPartitions}");

                return ServiceState.Full;
            }
            catch (Exception e)
            {
                this.startupException = e;

                this.TraceHelper.TraceError($"Failed to start: {e.Message}", e);

                // invoke cancellation so that any partially-started partitions and event loops are terminated
                try
                {
                    this.serviceShutdownSource.Cancel();
                    this.serviceShutdownSource.Dispose();
                    this.serviceShutdownSource = null;
                }
                catch(Exception shutdownException)
                {
                    this.TraceHelper.TraceError($"Exception while shutting down service: {shutdownException.Message}", shutdownException);
                }

                throw;
            }
        }

        Task<ServiceState> ResetAsync()
        {
            this.TraceHelper.TraceProgress("Resetting Orchestration Service");

            this.client = null;
            this.checkedClient = null;
            this.startupException = null;
            this.ConstructTransportLayer(); // we need to recreate the transport layer because it was not designed to be retried

            return Task.FromResult(ServiceState.None);
        }

        async Task<ServiceState> TryStopAsync(bool quickly)
        {
            try
            {
                this.TraceHelper.TraceProgress($"Stopping quickly={quickly}");

                this.OnStopping?.Invoke();

                if (this.serviceShutdownSource != null)
                {
                    this.serviceShutdownSource.Cancel();
                    this.serviceShutdownSource.Dispose();
                    this.serviceShutdownSource = null;

                    await this.transport.StopAsync(fatalExceptionObserved: false);

                    this.ActivityWorkItemQueue.Dispose();
                    this.EntityWorkItemQueue.Dispose();
                    this.OrchestrationWorkItemQueue.Dispose();
                }

                this.threadWatcher?.Dispose();
                this.threadWatcher = null;

                this.TraceHelper.TraceProgress("Stopped cleanly");

                return ServiceState.None;
            }
            catch (Exception e)
            {
                this.TraceHelper.TraceError($"Failed to stop cleanly: {e.Message}", e);
                throw;
            }
            finally
            {
                this.TraceHelper.TraceStopped();
            }
        }

        /// <summary>
        /// Computes the partition for the given instance.
        /// </summary>
        /// <param name="instanceId">The instance id.</param>
        /// <returns>The partition id.</returns>
        public uint GetPartitionId(string instanceId)
        {
            int placementSeparatorPosition = instanceId.LastIndexOf('!');

            // if the instance id ends with !nn, where nn is a two-digit number, it indicates explicit partition placement
            if (placementSeparatorPosition != -1
                && placementSeparatorPosition <= instanceId.Length - 2
                && uint.TryParse(instanceId.Substring(placementSeparatorPosition + 1), out uint index))
            {
                var partitionId = index % this.NumberPartitions;
                //this.Logger.LogTrace($"Instance: {instanceId} was explicitly placed on partition: {partitionId}");
                return partitionId;
            }
            else
            {
                return Fnv1aHashHelper.ComputeHash(instanceId) % this.NumberPartitions;
            }
        }

        uint GetNumberPartitions() => this.NumberPartitions;

        /******************************/
        // host methods
        /******************************/

        IStorageLayer TransportAbstraction.IHost.StorageLayer => this.storage;

        TransportAbstraction.IClient TransportAbstraction.IHost.AddClient(Guid clientId, Guid taskHubGuid, TransportAbstraction.ISender batchSender)
        {
            System.Diagnostics.Debug.Assert(this.client == null, "Backend should create only 1 client");

            this.client = new Client(this, clientId, taskHubGuid, batchSender, this.workItemTraceHelper, this.serviceShutdownSource.Token);
            return this.client;
        }

        TransportAbstraction.IPartition TransportAbstraction.IHost.AddPartition(uint partitionId, TransportAbstraction.ISender batchSender)
        {
            var partition = new Partition(this, partitionId, this.GetPartitionId, this.GetNumberPartitions, batchSender, this.Settings, this.StorageAccountName,
                this.ActivityWorkItemQueue, this.OrchestrationWorkItemQueue, this.EntityWorkItemQueue, this.LoadPublisher, this.workItemTraceHelper);

            return partition;
        }

        TransportAbstraction.ILoadMonitor TransportAbstraction.IHost.AddLoadMonitor(Guid taskHubGuid, TransportAbstraction.ISender batchSender)
        {
            return new LoadMonitor(this, taskHubGuid, batchSender);
        }

        IPartitionErrorHandler TransportAbstraction.IHost.CreateErrorHandler(uint partitionId)
        {
            return new PartitionErrorHandler((int)partitionId, this.TraceHelper.Logger, this.Settings.LogLevelLimit, this.StorageAccountName, this.Settings.HubName, this);
        }

        void TransportAbstraction.IHost.TraceWarning(string message)
        {
            this.TraceHelper.TraceWarning(message);
        }

        void TransportAbstraction.IHost.OnFatalExceptionObserved(Exception e)
        {
            if (this.Settings.EmergencyShutdownOnFatalExceptions)
            {
                Task.Run(async() =>
                {
                    this.TraceHelper.TraceError($"OrchestrationService is initiating an emergency shutdown due to a fatal {e.GetType().FullName}", e);

                    // try to stop the transport as quickly as possible, and don't wait longer than 30 seconds
                    await Task.WhenAny(this.transport.StopAsync(fatalExceptionObserved: true), Task.Delay(TimeSpan.FromSeconds(30)));

                    this.TraceHelper.TraceWarning($"OrchestrationService is killing process in 10 seconds");
                    await Task.Delay(TimeSpan.FromSeconds(10));

                    System.Environment.Exit(333);
                });
            }
        }

        /******************************/
        // client methods
        /******************************/

        /// <inheritdoc />
        async Task IOrchestrationServiceClient.CreateTaskOrchestrationAsync(TaskMessage creationMessage)
            => await (await this.GetClientAsync().ConfigureAwait(false)).CreateTaskOrchestrationAsync(
                this.GetPartitionId(creationMessage.OrchestrationInstance.InstanceId),
                creationMessage,
                null).ConfigureAwait(false);

        /// <inheritdoc />
        async Task IOrchestrationServiceClient.CreateTaskOrchestrationAsync(TaskMessage creationMessage, OrchestrationStatus[] dedupeStatuses)
            => await (await this.GetClientAsync().ConfigureAwait(false)).CreateTaskOrchestrationAsync(
                this.GetPartitionId(creationMessage.OrchestrationInstance.InstanceId),
                creationMessage,
                dedupeStatuses).ConfigureAwait(false);

        /// <inheritdoc />
        async Task IOrchestrationServiceClient.SendTaskOrchestrationMessageAsync(TaskMessage message)
            => await (await this.GetClientAsync().ConfigureAwait(false)).SendTaskOrchestrationMessageBatchAsync(
                this.GetPartitionId(message.OrchestrationInstance.InstanceId),
                new[] { message }).ConfigureAwait(false);

        /// <inheritdoc />
        async Task IOrchestrationServiceClient.SendTaskOrchestrationMessageBatchAsync(params TaskMessage[] messages)
        {
            var client = await this.GetClientAsync().ConfigureAwait(false);
            if (messages.Length != 0)
            {
                await Task.WhenAll(messages
                    .GroupBy(tm => this.GetPartitionId(tm.OrchestrationInstance.InstanceId))
                    .Select(group => client.SendTaskOrchestrationMessageBatchAsync(group.Key, group))
                    .ToList())
                    .ConfigureAwait(false);
            }
        }

        /// <inheritdoc />
        async Task<OrchestrationState> IOrchestrationServiceClient.WaitForOrchestrationAsync(
                string instanceId,
                string executionId,
                TimeSpan timeout,
                CancellationToken cancellationToken)
        {
            Client client = await this.GetClientAsync().ConfigureAwait(false);
            DateTime deadlineUtc = (timeout.TotalMilliseconds == -1) ? DateTime.MaxValue.ToUniversalTime() : DateTime.UtcNow + timeout;

            while (true)
            {
                var nextTimeout = deadlineUtc - DateTime.UtcNow;

                if (nextTimeout <= TimeSpan.Zero)
                {
                    // we are out of time, and return null to indicate that the request timed out.
                    // Returning null is consistent with the behavior of WaitForOrchestrationAsync in other backends.
                    return null;
                }
                else if (nextTimeout > TimeSpan.FromMinutes(5))
                {
                    // we do not want wait requests to remain in the system for a very long time
                    // (because it could potentially cause issues with partition state size)
                    // so we break long timeouts into 5 minute chunks
                    nextTimeout = TimeSpan.FromMinutes(5);
                }

                OrchestrationState response = await client.WaitForOrchestrationAsync(
                    this.GetPartitionId(instanceId),
                    instanceId,
                    executionId,
                    nextTimeout,
                    cancellationToken).ConfigureAwait(false);

                if (response != null)
                {
                    return response;
                }
            }
        }

        /// <inheritdoc />
        async Task<OrchestrationState> IOrchestrationServiceClient.GetOrchestrationStateAsync(
            string instanceId,
            string executionId)
        {
            var state = await (await this.GetClientAsync().ConfigureAwait(false)).GetOrchestrationStateAsync(this.GetPartitionId(instanceId), instanceId, true).ConfigureAwait(false);
            return state != null && (executionId == null || executionId == state.OrchestrationInstance.ExecutionId)
                ? state
                : null;
        }

        /// <inheritdoc />
        async Task<IList<OrchestrationState>> IOrchestrationServiceClient.GetOrchestrationStateAsync(
            string instanceId,
            bool allExecutions)
        {
            // note: allExecutions is always ignored because storage contains never more than one execution.
            var state = await (await this.GetClientAsync().ConfigureAwait(false)).GetOrchestrationStateAsync(this.GetPartitionId(instanceId), instanceId, true).ConfigureAwait(false);
            return state != null
                ? (new[] { state })
                : (new OrchestrationState[0]);
        }

        /// <inheritdoc />
        async Task IOrchestrationServiceClient.ForceTerminateTaskOrchestrationAsync(
                string instanceId,
                string message)
            => await (await this.GetClientAsync().ConfigureAwait(false)).ForceTerminateTaskOrchestrationAsync(this.GetPartitionId(instanceId), instanceId, message).ConfigureAwait(false);

        /// <inheritdoc />
        async Task<string> IOrchestrationServiceClient.GetOrchestrationHistoryAsync(
            string instanceId,
            string executionId)
        {
            var client = await this.GetClientAsync().ConfigureAwait(false);
            (string actualExecutionId, IList<HistoryEvent> history) =
                await client.GetOrchestrationHistoryAsync(this.GetPartitionId(instanceId), instanceId).ConfigureAwait(false);

            if (history != null && (executionId == null || executionId == actualExecutionId))
            {
                return JsonConvert.SerializeObject(history);
            }
            else
            {
                return JsonConvert.SerializeObject(new List<HistoryEvent>());
            }
        }

        /// <inheritdoc />
        async Task IOrchestrationServiceClient.PurgeOrchestrationHistoryAsync(
            DateTime thresholdDateTimeUtc,
            OrchestrationStateTimeRangeFilterType
            timeRangeFilterType)
        {
            if (timeRangeFilterType != OrchestrationStateTimeRangeFilterType.OrchestrationCreatedTimeFilter)
            {
                throw new NotSupportedException("Purging is supported only for Orchestration created time filter.");
            }

            await (await this.GetClientAsync().ConfigureAwait(false)).PurgeInstanceHistoryAsync(thresholdDateTimeUtc, null, null).ConfigureAwait(false);
        }

        /// <inheritdoc />
        async Task<OrchestrationState> IOrchestrationServiceQueryClient.GetOrchestrationStateAsync(string instanceId, bool fetchInput, bool fetchOutput)
        {
            return await (await this.GetClientAsync().ConfigureAwait(false)).GetOrchestrationStateAsync(this.GetPartitionId(instanceId), instanceId, fetchInput, fetchOutput).ConfigureAwait(false);
        }

        /// <inheritdoc />
        async Task<IList<OrchestrationState>> IOrchestrationServiceQueryClient.GetAllOrchestrationStatesAsync(CancellationToken cancellationToken)
            => await (await this.GetClientAsync().ConfigureAwait(false)).GetOrchestrationStateAsync(cancellationToken).ConfigureAwait(false);

        /// <inheritdoc />
        async Task<IList<OrchestrationState>> IOrchestrationServiceQueryClient.GetOrchestrationStateAsync(DateTime? CreatedTimeFrom, DateTime? CreatedTimeTo, IEnumerable<OrchestrationStatus> RuntimeStatus, string InstanceIdPrefix, CancellationToken CancellationToken)
            => await (await this.GetClientAsync().ConfigureAwait(false)).GetOrchestrationStateAsync(CreatedTimeFrom, CreatedTimeTo, RuntimeStatus, InstanceIdPrefix, CancellationToken).ConfigureAwait(false);

        /// <inheritdoc />
        async Task<int> IOrchestrationServiceQueryClient.PurgeInstanceHistoryAsync(string instanceId)
            => await (await this.GetClientAsync().ConfigureAwait(false)).DeleteAllDataForOrchestrationInstance(this.GetPartitionId(instanceId), instanceId).ConfigureAwait(false);

        /// <inheritdoc />
        async Task<int> IOrchestrationServiceQueryClient.PurgeInstanceHistoryAsync(DateTime createdTimeFrom, DateTime? createdTimeTo, IEnumerable<OrchestrationStatus> runtimeStatus)
            => await (await this.GetClientAsync().ConfigureAwait(false)).PurgeInstanceHistoryAsync(createdTimeFrom, createdTimeTo, runtimeStatus).ConfigureAwait(false);

        /// <inheritdoc />
        async Task<InstanceQueryResult> IOrchestrationServiceQueryClient.QueryOrchestrationStatesAsync(InstanceQuery instanceQuery, int pageSize, string continuationToken, CancellationToken cancellationToken)
        {
            return await (await this.GetClientAsync().ConfigureAwait(false)).QueryOrchestrationStatesAsync(instanceQuery, pageSize, continuationToken, cancellationToken).ConfigureAwait(false);
        }

        /// <inheritdoc />
        async Task<DurableTask.Core.Query.OrchestrationQueryResult> DurableTask.Core.Query.IOrchestrationServiceQueryClient.GetOrchestrationWithQueryAsync(
            DurableTask.Core.Query.OrchestrationQuery query,
            CancellationToken cancellationToken)
        {
            InstanceQuery instanceQuery = new()
            {
                CreatedTimeFrom = query.CreatedTimeFrom,
                CreatedTimeTo = query.CreatedTimeTo,
                ExcludeEntities = query.ExcludeEntities,
                FetchInput = query.FetchInputsAndOutputs,
                InstanceIdPrefix = query.InstanceIdPrefix,
                PrefetchHistory = false,
                RuntimeStatus = query.RuntimeStatus?.ToArray(),
            };

            Client client = await this.GetClientAsync().ConfigureAwait(false);
            InstanceQueryResult result = await client.QueryOrchestrationStatesAsync(instanceQuery, query.PageSize, query.ContinuationToken, cancellationToken).ConfigureAwait(false);
            return new DurableTask.Core.Query.OrchestrationQueryResult(result.Instances.ToList(), result.ContinuationToken);
        }

        /// <inheritdoc />
        async Task<PurgeResult> IOrchestrationServicePurgeClient.PurgeInstanceStateAsync(string instanceId)
            => new PurgeResult(await (await this.GetClientAsync().ConfigureAwait(false)).DeleteAllDataForOrchestrationInstance(this.GetPartitionId(instanceId), instanceId).ConfigureAwait(false));

        /// <inheritdoc />
        async Task<PurgeResult> IOrchestrationServicePurgeClient.PurgeInstanceStateAsync(PurgeInstanceFilter purgeInstanceFilter)
            => new PurgeResult(await (await this.GetClientAsync()).PurgeInstanceHistoryAsync(purgeInstanceFilter.CreatedTimeFrom, purgeInstanceFilter.CreatedTimeTo, purgeInstanceFilter.RuntimeStatus));

        /// <inheritdoc />
        EntityBackendQueries IEntityOrchestrationService.EntityBackendQueries => this.EntityBackendQueries;

        class EntityBackendQueriesImplementation : EntityBackendQueries
        {
            readonly NetheriteOrchestrationService service;

            public EntityBackendQueriesImplementation(NetheriteOrchestrationService netheriteOrchestrationService)
            {
                this.service = netheriteOrchestrationService;
            }
            public override async Task<EntityMetadata?> GetEntityAsync(EntityId id, bool includeState = false, bool includeTransient = false, CancellationToken cancellation = default)
            {
                string instanceId = id.ToString();
                OrchestrationState state = await(await this.service.GetClientAsync().ConfigureAwait(false))
                    .GetOrchestrationStateAsync(this.service.GetPartitionId(instanceId.ToString()), instanceId, fetchInput: includeState, false).ConfigureAwait(false);

                return this.GetEntityMetadata(state, includeState, includeTransient);
            }

            public override async Task<EntityQueryResult> QueryEntitiesAsync(EntityQuery filter, CancellationToken cancellation)
            {
                string adjustedPrefix = string.IsNullOrEmpty(filter.InstanceIdStartsWith) ? "@" : filter.InstanceIdStartsWith;

                if (adjustedPrefix[0] != '@')
                {
                    return new EntityQueryResult()
                    {
                        Results = new List<EntityMetadata>(),
                        ContinuationToken = null,
                    };
                }

                var condition = new InstanceQuery()
                {
                    InstanceIdPrefix = adjustedPrefix,
                    CreatedTimeFrom = filter.LastModifiedFrom,
                    CreatedTimeTo = filter.LastModifiedTo,
                    FetchInput = filter.IncludeState,
                    PrefetchHistory = false,
                    ExcludeEntities = false,
                }; 

                List<EntityMetadata> metadataList = new List<EntityMetadata>();

                InstanceQueryResult result = await (await this.service.GetClientAsync().ConfigureAwait(false))
                    .QueryOrchestrationStatesAsync(condition, filter.PageSize ?? 200, filter.ContinuationToken, cancellation).ConfigureAwait(false);

                foreach(var entry in result.Instances)
                {
                    var metadata = this.GetEntityMetadata(entry, filter.IncludeState, filter.IncludeTransient);
                    if (metadata.HasValue)
                    {
                        metadataList.Add(metadata.Value);
                    }
                }

                return new EntityQueryResult()
                {
                    Results = metadataList,
                    ContinuationToken = result.ContinuationToken,
                };
            }

            public override async Task<CleanEntityStorageResult> CleanEntityStorageAsync(CleanEntityStorageRequest request = default, CancellationToken cancellation = default)
            {
                if (!request.ReleaseOrphanedLocks)
                {
                    // there is no need to do anything since deletion is implicit
                    return new CleanEntityStorageResult();
                }

                var condition = new InstanceQuery()
                {
                    InstanceIdPrefix = "@",
                    FetchInput = false,
                    PrefetchHistory = false,
                    ExcludeEntities = false,
                };

                var client = await this.service.GetClientAsync().ConfigureAwait(false);

                string continuationToken = null;
                int orphanedLocksReleased = 0;
                            
                // list all entities (without fetching the input) and for each locked one,
                // check if the lock owner is still running. If not, release the lock.
                do
                {
                    var page = await client.QueryOrchestrationStatesAsync(condition, 500, continuationToken, cancellation).ConfigureAwait(false);

                    // The checks run in parallel for all entities in the page
                    List<Task> tasks = new List<Task>();
                    foreach (var state in page.Instances)
                    {
                        EntityStatus status = ClientEntityHelpers.GetEntityStatus(state.Status);
                        if (status != null && status.LockedBy != null)
                        {
                            tasks.Add(CheckForOrphanedLockAndFixIt(state, status.LockedBy));
                        }
                    }

                    async Task CheckForOrphanedLockAndFixIt(OrchestrationState state, string lockOwner)
                    {
                        uint partitionId = this.service.GetPartitionId(lockOwner);

                        OrchestrationState ownerState
                            = await client.GetOrchestrationStateAsync(partitionId, lockOwner, fetchInput: false, fetchOutput: false);

                        bool OrchestrationIsRunning(OrchestrationStatus? status)
                            => status != null && (status == OrchestrationStatus.Running || status == OrchestrationStatus.Suspended);

                        if (!OrchestrationIsRunning(ownerState?.OrchestrationStatus))
                        {
                            // the owner is not a running orchestration. Send a lock release.
                            EntityMessageEvent eventToSend = ClientEntityHelpers.EmitUnlockForOrphanedLock(state.OrchestrationInstance, lockOwner);
                            await client.SendTaskOrchestrationMessageBatchAsync(
                                this.service.GetPartitionId(state.OrchestrationInstance.InstanceId),
                                new TaskMessage[] { eventToSend.AsTaskMessage() });

                            Interlocked.Increment(ref orphanedLocksReleased);
                        }
                    }

                    // wait for all of the checks to finish before moving on to the next page.
                    await Task.WhenAll(tasks);
                }
                while (continuationToken != null);

                return new CleanEntityStorageResult()
                {
                    EmptyEntitiesRemoved = 0,
                    OrphanedLocksReleased = orphanedLocksReleased,
                };
            }

            EntityMetadata? GetEntityMetadata(OrchestrationState state, bool includeState, bool includeTransient)
            {
                if (state != null)
                {
                    // determine the status of the entity by deserializing the custom status field
                    EntityStatus status = ClientEntityHelpers.GetEntityStatus(state.Status);

                    if (status?.EntityExists == true || includeTransient)
                    {
                        return new EntityMetadata()
                        {
                            EntityId = EntityId.FromString(state.OrchestrationInstance.InstanceId),
                            LastModifiedTime = state.CreatedTime,
                            SerializedState = (includeState && status?.EntityExists == true) ? ClientEntityHelpers.GetEntityState(state.Input) : null,
                            LockedBy = status?.LockedBy,
                            BacklogQueueSize = status?.BacklogQueueSize ?? 0,
                        };
                    }
                }

                return null;               
            }
        }


        /******************************/
        // Task orchestration methods
        /******************************/

        Task<TaskOrchestrationWorkItem> IOrchestrationService.LockNextTaskOrchestrationWorkItemAsync(TimeSpan receiveTimeout, CancellationToken cancellationToken)
        => this.LockNextWorkItemInternal(this.OrchestrationWorkItemQueue, receiveTimeout, cancellationToken);

        Task<TaskOrchestrationWorkItem> IEntityOrchestrationService.LockNextOrchestrationWorkItemAsync(TimeSpan receiveTimeout, CancellationToken cancellationToken)
        => this.LockNextWorkItemInternal(this.OrchestrationWorkItemQueue, receiveTimeout, cancellationToken);

        Task<TaskOrchestrationWorkItem> IEntityOrchestrationService.LockNextEntityWorkItemAsync(TimeSpan receiveTimeout, CancellationToken cancellationToken)
        => this.LockNextWorkItemInternal(this.EntityWorkItemQueue, receiveTimeout, cancellationToken);

        async Task<TaskOrchestrationWorkItem> LockNextWorkItemInternal(WorkItemQueue<OrchestrationWorkItem> workItemQueue, TimeSpan receiveTimeout, CancellationToken cancellationToken)
        {
            var nextOrchestrationWorkItem = await workItemQueue.GetNext(receiveTimeout, cancellationToken).ConfigureAwait(false);

            if (nextOrchestrationWorkItem != null)
            {
                nextOrchestrationWorkItem.MessageBatch.WaitingSince = null;

                this.workItemTraceHelper.TraceWorkItemStarted(
                    nextOrchestrationWorkItem.Partition.PartitionId,
<<<<<<< HEAD
                    WorkItemTraceHelper.WorkItemType.Orchestration,
=======
                    nextOrchestrationWorkItem.WorkItemType,
>>>>>>> faded8c2
                    nextOrchestrationWorkItem.MessageBatch.WorkItemId,
                    nextOrchestrationWorkItem.MessageBatch.InstanceId,
                    nextOrchestrationWorkItem.Type.ToString(),
                    WorkItemTraceHelper.FormatMessageIdList(nextOrchestrationWorkItem.MessageBatch.TracedMessages));

                nextOrchestrationWorkItem.StartedAt = this.workItemStopwatch.Elapsed.TotalMilliseconds;
            }

            return nextOrchestrationWorkItem;
        }

        Task IOrchestrationService.CompleteTaskOrchestrationWorkItemAsync(
            TaskOrchestrationWorkItem workItem,
            OrchestrationRuntimeState newOrchestrationRuntimeState,
            IList<TaskMessage> activityMessages,
            IList<TaskMessage> orchestratorMessages,
            IList<TaskMessage> timerMessages,
            TaskMessage continuedAsNewMessage,
            OrchestrationState state)
        {
            var orchestrationWorkItem = (OrchestrationWorkItem)workItem;
            var messageBatch = orchestrationWorkItem.MessageBatch;
            var partition = orchestrationWorkItem.Partition;
            var latencyMs = this.workItemStopwatch.Elapsed.TotalMilliseconds - orchestrationWorkItem.StartedAt;

            List<TaskMessage> localMessages = null;
            List<TaskMessage> remoteMessages = null;

            // all continue as new requests are processed immediately (DurableTask.Core always uses "fast" continue-as-new)
            // so by the time we get here, it is not a continue as new
            partition.Assert(continuedAsNewMessage == null, "unexpected continueAsNew message");
            partition.Assert(workItem.OrchestrationRuntimeState.OrchestrationStatus != OrchestrationStatus.ContinuedAsNew, "unexpected continueAsNew status");

            // we assign sequence numbers to all outgoing messages, to help us track them using unique message ids
            long sequenceNumber = 0;

            if (activityMessages != null)
            {
                foreach(TaskMessage taskMessage in activityMessages)
                {
                    taskMessage.SequenceNumber = sequenceNumber++;
                }
            }

            if (orchestratorMessages != null)
            {
                foreach (TaskMessage taskMessage in orchestratorMessages)
                {
                    taskMessage.SequenceNumber = sequenceNumber++;
                    if (partition.PartitionId == partition.PartitionFunction(taskMessage.OrchestrationInstance.InstanceId))
                    {
                        if (Entities.IsDelayedEntityMessage(taskMessage, out _))
                        {
                            (timerMessages ??= new List<TaskMessage>()).Add(taskMessage);
                        }
                        else if (taskMessage.Event is ExecutionStartedEvent executionStartedEvent && executionStartedEvent.ScheduledStartTime.HasValue)
                        {
                            (timerMessages ??= new List<TaskMessage>()).Add(taskMessage);
                        }
                        else
                        {
                            (localMessages ??= new List<TaskMessage>()).Add(taskMessage);
                        }
                    }
                    else
                    {
                        (remoteMessages ??= new List<TaskMessage>()).Add(taskMessage);
                    }
                }
            }

            if (timerMessages != null)
            {
                foreach (TaskMessage taskMessage in timerMessages)
                {
                    taskMessage.SequenceNumber = sequenceNumber++;
                }
            }

            if (partition.ErrorHandler.IsTerminated)
            {
                // we get here if the partition was terminated. The work is thrown away. 
                // It's unavoidable by design, but let's at least create a warning.
                this.workItemTraceHelper.TraceWorkItemDiscarded(
                    partition.PartitionId,
                    orchestrationWorkItem.WorkItemType,
                    messageBatch.WorkItemId,
                    workItem.InstanceId,
                    "",
                    "partition was terminated");

                return Task.CompletedTask;
            }

            // if this orchestration is not done, and extended sessions are enabled, we keep the work item so we can reuse the execution cursor
            bool cacheWorkItemForReuse = partition.Settings.CacheOrchestrationCursors && state.OrchestrationStatus == OrchestrationStatus.Running;

            BatchProcessed batchProcessedEvent = new BatchProcessed()
            {
                PartitionId = partition.PartitionId,
                SessionId = messageBatch.SessionId,
                InstanceId = workItem.InstanceId,
                BatchStartPosition = messageBatch.BatchStartPosition,
                BatchLength = messageBatch.BatchLength,
                NewEvents = newOrchestrationRuntimeState.NewEvents.ToList(), // `NewEvents` in `newOrchestrationRuntimeState` may be mutated, so we copy to avoid a surprise change.
                WorkItemForReuse = cacheWorkItemForReuse ? orchestrationWorkItem : null,
                PackPartitionTaskMessages = partition.Settings.PackPartitionTaskMessages,
                PersistFirst = partition.Settings.PersistStepsFirst ? BatchProcessed.PersistFirstStatus.Required : BatchProcessed.PersistFirstStatus.NotRequired,
                OrchestrationStatus = state.OrchestrationStatus,
                ExecutionId = state.OrchestrationInstance.ExecutionId,
                ActivityMessages = (List<TaskMessage>)activityMessages,
                LocalMessages = localMessages,
                RemoteMessages = remoteMessages,
                TimerMessages = (List<TaskMessage>)timerMessages,
                Timestamp = state.LastUpdatedTime,
                DeleteInstance = newOrchestrationRuntimeState.IsImplicitDeletion(),
            };

            if (state.Status != orchestrationWorkItem.CustomStatus)
            {
                orchestrationWorkItem.CustomStatus = state.Status;
                batchProcessedEvent.CustomStatusUpdated = true;
                batchProcessedEvent.CustomStatus = state.Status;
            }

            this.workItemTraceHelper.TraceWorkItemCompleted(
                partition.PartitionId,
                orchestrationWorkItem.WorkItemType,
                messageBatch.WorkItemId,
                workItem.InstanceId,
                batchProcessedEvent.OrchestrationStatus,
                latencyMs,
                sequenceNumber);

            partition.SubmitEvent(batchProcessedEvent);

            if (this.workItemTraceHelper.TraceTaskMessages)
            {
                foreach (var taskMessage in batchProcessedEvent.LoopBackMessages())
                {
                    this.workItemTraceHelper.TraceTaskMessageSent(partition.PartitionId, taskMessage, messageBatch.WorkItemId, null, null);
                }
            }

            return Task.CompletedTask;
        }

        Task IOrchestrationService.AbandonTaskOrchestrationWorkItemAsync(TaskOrchestrationWorkItem workItem)
        {
            // We can get here due to transient execution failures of the functions runtime.
            // In order to guarantee the work is done, we must enqueue a new work item.
            var orchestrationWorkItem = (OrchestrationWorkItem)workItem;
            var originalHistorySize = orchestrationWorkItem.OrchestrationRuntimeState.Events.Count - orchestrationWorkItem.OrchestrationRuntimeState.NewEvents.Count;
            var originalCustomStatus = orchestrationWorkItem.OrchestrationRuntimeState.Status;
            var originalHistory = orchestrationWorkItem.OrchestrationRuntimeState.Events.Take(originalHistorySize).ToList();
            var newWorkItem = new OrchestrationWorkItem(orchestrationWorkItem.Partition, orchestrationWorkItem.MessageBatch, originalHistory, originalCustomStatus);
            newWorkItem.Type = OrchestrationWorkItem.ExecutionType.ContinueFromHistory;
            newWorkItem.EventCount = originalHistory.Count;

            orchestrationWorkItem.Partition.EnqueueOrchestrationWorkItem(newWorkItem);

            return Task.CompletedTask;
        }

        Task IOrchestrationService.ReleaseTaskOrchestrationWorkItemAsync(TaskOrchestrationWorkItem workItem)
        {
            return Task.CompletedTask;
        }

        Task IOrchestrationService.RenewTaskOrchestrationWorkItemLockAsync(TaskOrchestrationWorkItem workItem)
        {
            // no renewal required. Work items never time out.
            return Task.FromResult(workItem);
        }

        BehaviorOnContinueAsNew IOrchestrationService.EventBehaviourForContinueAsNew
            => this.Settings.EventBehaviourForContinueAsNew;

        bool IOrchestrationService.IsMaxMessageCountExceeded(int currentMessageCount, OrchestrationRuntimeState runtimeState)
        {
            return false;
        }

        int IOrchestrationService.GetDelayInSecondsAfterOnProcessException(Exception exception)
        {
            return 0;
        }

        int IOrchestrationService.GetDelayInSecondsAfterOnFetchException(Exception exception)
        {
            return 0;
        }

        int IOrchestrationService.MaxConcurrentTaskOrchestrationWorkItems => this.Settings.MaxConcurrentOrchestratorFunctions;

        int IOrchestrationService.TaskOrchestrationDispatcherCount => this.Settings.OrchestrationDispatcherCount;


        /******************************/
        // Task activity methods
        /******************************/

        async Task<TaskActivityWorkItem> IOrchestrationService.LockNextTaskActivityWorkItem(TimeSpan receiveTimeout, CancellationToken cancellationToken)
        {
            var nextActivityWorkItem = await this.ActivityWorkItemQueue.GetNext(receiveTimeout, cancellationToken).ConfigureAwait(false);

            if (nextActivityWorkItem != null)
            {
                if (nextActivityWorkItem.WaitForDequeueCountPersistence != null)
                {
                    await nextActivityWorkItem.WaitForDequeueCountPersistence.Task.ConfigureAwait(false);
                }

                this.workItemTraceHelper.TraceWorkItemStarted(
                    nextActivityWorkItem.Partition.PartitionId,
                    WorkItemTraceHelper.WorkItemType.Activity,
                    nextActivityWorkItem.WorkItemId,
                    nextActivityWorkItem.TaskMessage.OrchestrationInstance.InstanceId,
                    nextActivityWorkItem.ExecutionType,
                    WorkItemTraceHelper.FormatMessageId(nextActivityWorkItem.TaskMessage, nextActivityWorkItem.OriginWorkItem));

                nextActivityWorkItem.StartedAt = this.workItemStopwatch.Elapsed.TotalMilliseconds;
            }

            return nextActivityWorkItem;
        }

        Task IOrchestrationService.AbandonTaskActivityWorkItemAsync(TaskActivityWorkItem workItem)
        {
            // put it back into the work queue
            this.ActivityWorkItemQueue.Add((ActivityWorkItem)workItem);
            return Task.CompletedTask;
        }

        Task IOrchestrationService.CompleteTaskActivityWorkItemAsync(TaskActivityWorkItem workItem, TaskMessage responseMessage)
        {
            var activityWorkItem = (ActivityWorkItem)workItem;
            var partition = activityWorkItem.Partition;
            var latencyMs = this.workItemStopwatch.Elapsed.TotalMilliseconds - activityWorkItem.StartedAt;

            var activityCompletedEvent = new ActivityCompleted()
            {
                PartitionId = activityWorkItem.Partition.PartitionId,
                ActivityId = activityWorkItem.ActivityId,
                OriginPartitionId = activityWorkItem.OriginPartition,
                ReportedLoad = this.ActivityWorkItemQueue.Load,
                Timestamp = DateTime.UtcNow,
                LatencyMs = latencyMs,
                Response = responseMessage,
            };

            if (partition.ErrorHandler.IsTerminated)
            {
                // we get here if the partition was terminated. The work is thrown away. 
                // It's unavoidable by design, but let's at least create a warning.
                this.workItemTraceHelper.TraceWorkItemDiscarded(
                    partition.PartitionId,
                    WorkItemTraceHelper.WorkItemType.Activity,
                    activityWorkItem.WorkItemId,
                    activityWorkItem.TaskMessage.OrchestrationInstance.InstanceId,
                    "",
                    "partition was terminated"
                   );

                return Task.CompletedTask;
            }

            this.workItemTraceHelper.TraceWorkItemCompleted(
                partition.PartitionId,
                WorkItemTraceHelper.WorkItemType.Activity,
                activityWorkItem.WorkItemId,
                activityWorkItem.TaskMessage.OrchestrationInstance.InstanceId,
                WorkItemTraceHelper.ActivityStatus.Completed,
                latencyMs,
                1);

            try
            {
                partition.SubmitEvent(activityCompletedEvent);
                this.workItemTraceHelper.TraceTaskMessageSent(partition.PartitionId, activityCompletedEvent.Response, activityWorkItem.WorkItemId, null, null);
            }
            catch (OperationCanceledException e)
            {
                // we get here if the partition was terminated. The work is thrown away. 
                // It's unavoidable by design, but let's at least create a warning.
                partition.ErrorHandler.HandleError(
                    nameof(IOrchestrationService.CompleteTaskActivityWorkItemAsync),
                    "Canceling already-completed activity work item because of partition termination",
                    e,
                    false,
                    true);
            }

            return Task.CompletedTask;
        }

        Task<TaskActivityWorkItem> IOrchestrationService.RenewTaskActivityWorkItemLockAsync(TaskActivityWorkItem workItem)
        {
            // no renewal required. Work items never time out.
            return Task.FromResult(workItem);
        }

        int IOrchestrationService.MaxConcurrentTaskActivityWorkItems => this.Settings.MaxConcurrentActivityFunctions;

        int IOrchestrationService.TaskActivityDispatcherCount => this.Settings.ActivityDispatcherCount;

        EntityBackendProperties IEntityOrchestrationService.EntityBackendProperties => new EntityBackendProperties()
        {
            EntityMessageReorderWindow = TimeSpan.Zero,
            MaxConcurrentTaskEntityWorkItems = this.Settings.MaxConcurrentEntityFunctions,
            MaxEntityOperationBatchSize = this.Settings.MaxEntityOperationBatchSize,
            MaximumSignalDelayTime = TimeSpan.MaxValue,
            SupportsImplicitEntityDeletion = true,
            UseSeparateQueueForEntityWorkItems = this.Settings.UseSeparateQueueForEntityWorkItems,
        };
    }
}<|MERGE_RESOLUTION|>--- conflicted
+++ resolved
@@ -130,10 +130,7 @@
             this.Settings = settings;
             this.TraceHelper = new OrchestrationServiceTraceHelper(loggerFactory, settings.LogLevelLimit, settings.WorkerId, settings.HubName);
             this.workItemTraceHelper = new WorkItemTraceHelper(loggerFactory, settings.WorkItemLogLevelLimit, settings.HubName);
-<<<<<<< HEAD
-=======
             this.EntityBackendQueries = new EntityBackendQueriesImplementation(this);
->>>>>>> faded8c2
 
             try
             {
@@ -1021,11 +1018,7 @@
 
                 this.workItemTraceHelper.TraceWorkItemStarted(
                     nextOrchestrationWorkItem.Partition.PartitionId,
-<<<<<<< HEAD
-                    WorkItemTraceHelper.WorkItemType.Orchestration,
-=======
                     nextOrchestrationWorkItem.WorkItemType,
->>>>>>> faded8c2
                     nextOrchestrationWorkItem.MessageBatch.WorkItemId,
                     nextOrchestrationWorkItem.MessageBatch.InstanceId,
                     nextOrchestrationWorkItem.Type.ToString(),
