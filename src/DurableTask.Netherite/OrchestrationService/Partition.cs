--- conflicted
+++ resolved
@@ -236,15 +236,12 @@
 
         public void Send(LoadMonitorEvent loadMonitorEvent)
         {
-<<<<<<< HEAD
             this.EventDetailTracer?.TraceEventProcessingDetail($"Sending load monitor event {loadMonitorEvent} id={loadMonitorEvent.EventId}");
             this.BatchSender.Submit(loadMonitorEvent);
         }
 
         public void SubmitInternalEvent(PartitionUpdateEvent updateEvent)
         {
-=======
->>>>>>> fe24c4b4
             updateEvent.ReceivedTimestamp = this.CurrentTimeMs;
             this.State.SubmitInternalEvent(updateEvent);
         }
