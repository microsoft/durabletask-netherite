﻿// Copyright (c) Microsoft Corporation.
// Licensed under the MIT License.

namespace DurableTask.Netherite
{
    using DurableTask.Netherite.Scaling;
    using System;
    using System.Collections.Generic;
    using System.Runtime.Serialization;

    /// <summary>
    /// An object whose value is persisted by storage, and that is indexed by a primary key.
    /// </summary>
    [DataContract]
    [KnownTypeAttribute("KnownTypes")]
    abstract class TrackedObject
    {
        /// <summary>
        /// The partition to which this object belongs.
        /// </summary>
        [IgnoreDataMember]
        public Partition Partition;

        /// <summary>
        /// The key for this object.
        /// </summary>
        [IgnoreDataMember]
        public abstract TrackedObjectKey Key { get; }

        /// <summary>
        /// The current value in serialized form, or null
        /// </summary>
        [IgnoreDataMember]
        internal byte[] SerializationCache { get; set; }

        [DataMember]
<<<<<<< HEAD
        public int Version { get; set;  } // TODO removve this again
=======
        public int Version { get; set;  } // we use this validate consistency of read/write updates in FASTER, it is not otherwise needed
>>>>>>> 822e9038

        /// <summary>
        /// The collection of all types of tracked objects and polymorphic members of tracked objects. Can be
        /// used by serializers to compute a type map.
        /// </summary>
        /// <returns>The collection of types.</returns>
        static IEnumerable<Type> KnownTypes()
        {
            foreach (var t in Core.History.HistoryEvent.KnownTypes())
            {
                yield return t;
            }
            foreach (var t in DurableTask.Netherite.Event.KnownTypes())
            {
                yield return t;
            }
            foreach (var t in TrackedObjectKey.TypeMap.Values)
            {
                yield return t;
            }
        }

        /// <summary>
        /// Is called on all singleton objects once at the very beginning
        /// </summary>
        public virtual void OnFirstInitialization()
        {
        }

        /// <summary>
        /// Is automatically called on all singleton objects after recovery. Typically used to
        /// restart pending activities, timers, tasks and the like.
        /// </summary>
        public virtual void OnRecoveryCompleted()
        {
        }

        /// <summary>
        /// Is called to update the load information that is published
        /// </summary>
        /// <param name="info"></param>
        public virtual void UpdateLoadInfo(PartitionLoadInfo info)
        {
        }

        public virtual void Process(PartitionEventFragment e, EffectTracker effects)
        {
            // processing a reassembled event just applies the original event
            dynamic dynamicThis = this;
            dynamic dynamicPartitionEvent = e.ReassembledEvent;
            dynamicThis.Process(dynamicPartitionEvent, effects);
        }
    }
}<|MERGE_RESOLUTION|>--- conflicted
+++ resolved
@@ -34,11 +34,7 @@
         internal byte[] SerializationCache { get; set; }
 
         [DataMember]
-<<<<<<< HEAD
-        public int Version { get; set;  } // TODO removve this again
-=======
         public int Version { get; set;  } // we use this validate consistency of read/write updates in FASTER, it is not otherwise needed
->>>>>>> 822e9038
 
         /// <summary>
         /// The collection of all types of tracked objects and polymorphic members of tracked objects. Can be
