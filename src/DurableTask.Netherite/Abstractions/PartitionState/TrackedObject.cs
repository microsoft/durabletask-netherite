--- conflicted
+++ resolved
@@ -68,11 +68,7 @@
         /// Is automatically called on all singleton objects after recovery. Typically used to
         /// restart pending activities, timers, tasks and the like.
         /// </summary>
-<<<<<<< HEAD
-        public virtual void OnRecoveryCompleted(RecoveryCompleted evt)
-=======
-        public virtual void OnRecoveryCompleted(EffectTracker effects)
->>>>>>> 885f7b97
+        public virtual void OnRecoveryCompleted(EffectTracker effects, RecoveryCompleted evt)
         {
         }
 
