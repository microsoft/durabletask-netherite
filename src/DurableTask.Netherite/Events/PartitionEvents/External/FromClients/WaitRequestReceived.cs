--- conflicted
+++ resolved
@@ -23,13 +23,11 @@
         [IgnoreDataMember]
         public override string TracedInstanceId => this.InstanceId;
 
-<<<<<<< HEAD
         [DataMember]
         public DateTime Timestamp { get; set; }
-=======
+
         [IgnoreDataMember]
         public WaitResponseReceived ResponseToSend { get; set; } // used to communicate response to ClientState
->>>>>>> 3989fb03
 
         public override void ApplyTo(TrackedObject trackedObject, EffectTracker effects)
         {
