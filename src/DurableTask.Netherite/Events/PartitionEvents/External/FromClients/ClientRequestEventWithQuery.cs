--- conflicted
+++ resolved
@@ -28,12 +28,6 @@
         [IgnoreDataMember]
         public override EventId EventId => EventId.MakeClientRequestEventId(this.ClientId, this.RequestId);
 
-<<<<<<< HEAD
-        public abstract Task OnQueryCompleteAsync(
-            IAsyncEnumerable<OrchestrationState> result, 
-            Partition partition,
-            PartitionQueryEvent evt);
-=======
         public override void OnSubmit(Partition partition)
         {
             if (this.Phase == ProcessingPhase.Query)
@@ -42,8 +36,10 @@
             }
         }
 
-        public abstract Task OnQueryCompleteAsync(IAsyncEnumerable<OrchestrationState> result, Partition partition);
->>>>>>> bcb5f67c
+        public abstract Task OnQueryCompleteAsync(
+            IAsyncEnumerable<OrchestrationState> result, 
+            Partition partition,
+            PartitionQueryEvent evt);
 
         public sealed override void DetermineEffects(EffectTracker effects)
         {
