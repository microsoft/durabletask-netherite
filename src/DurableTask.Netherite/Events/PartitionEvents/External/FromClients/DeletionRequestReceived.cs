--- conflicted
+++ resolved
@@ -25,14 +25,12 @@
         [IgnoreDataMember]
         public override string TracedInstanceId => this.InstanceId;
 
-<<<<<<< HEAD
         [IgnoreDataMember]
         public DeletionResponseReceived ResponseToSend { get; set; } // used to communicate response to ClientState
-=======
+
         public override void ApplyTo(TrackedObject trackedObject, EffectTracker effects)
         {
             trackedObject.Process(this, effects);
         }
->>>>>>> 195cf34c
     }
 }