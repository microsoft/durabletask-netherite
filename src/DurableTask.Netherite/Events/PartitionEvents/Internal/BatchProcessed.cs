﻿// Copyright (c) Microsoft Corporation.
// Licensed under the MIT License.

namespace DurableTask.Netherite
{
    using System;
    using System.Collections.Generic;
    using System.Runtime.Serialization;
    using System.Text;
    using DurableTask.Core;
    using DurableTask.Core.History;

    [DataContract]
    class BatchProcessed : PartitionUpdateEvent, IRequiresPrefetch
    {
        [DataMember]
        public long SessionId { get; set; }

        [DataMember]
        public string InstanceId { get; set; }

        [DataMember]
        public long BatchStartPosition { get; set; }

        [DataMember]
        public int BatchLength { get; set; }

        [DataMember]
        public string WorkItemId { get; set; }

        [DataMember]
        public List<HistoryEvent> NewEvents { get; set; }

        [DataMember]
        public OrchestrationState State { get; set; }

        [DataMember]
        public List<TaskMessage> ActivityMessages { get; set; }

        [DataMember]
        public List<TaskMessage> LocalMessages { get; set; }

        [DataMember]
        public List<TaskMessage> RemoteMessages { get; set; }

        [DataMember]
        public List<TaskMessage> TimerMessages { get; set; }

        [DataMember]
        public DateTime Timestamp { get; set; }

        [DataMember]
        public PersistFirstStatus PersistFirst { get; set; }

        public enum PersistFirstStatus {  NotRequired, Required, Done };

        [DataMember]
        public int PackPartitionTaskMessages { get; set; }

        [IgnoreDataMember]
        public OrchestrationWorkItem WorkItemForReuse { get; set; }

        [IgnoreDataMember]
        public override EventId EventId => EventId.MakePartitionInternalEventId(this.PersistFirst == PersistFirstStatus.Done ? this.WorkItemId + "P" : this.WorkItemId);

<<<<<<< HEAD
        [IgnoreDataMember]
        public override IEnumerable<(TaskMessage, string)> TracedTaskMessages
        {
            get
            {
                if (this.ActivityMessages != null)
                {
                    foreach (TaskMessage a in this.ActivityMessages)
                    {
                        yield return (a, this.WorkItemId);
                    }
                }
                if (this.TimerMessages != null)
                {
                    foreach (TaskMessage t in this.TimerMessages)
                    {
                        yield return (t, this.WorkItemId);
                    }
                }
                if (this.LocalMessages != null)
                {
                    foreach (TaskMessage l in this.LocalMessages)
                    {
                        yield return (l, this.WorkItemId);
                    }
                }
                if (this.RemoteMessages != null)
                {
                    foreach (TaskMessage r in this.RemoteMessages)
                    {
                        yield return (r, this.WorkItemId);
                    }
                }
            }
        }

=======
>>>>>>> 0799410e
        IEnumerable<TrackedObjectKey> IRequiresPrefetch.KeysToPrefetch
        {
            get
            {
                yield return TrackedObjectKey.Instance(this.InstanceId);
                yield return TrackedObjectKey.History(this.InstanceId);
            }
        }

        public override void DetermineEffects(EffectTracker effects)
        {
            // start on the sessions object; further effects are determined from there
            effects.Add(TrackedObjectKey.Sessions);
        }

        public IEnumerable<TaskMessage> LoopBackMessages()
        {
            if (this.ActivityMessages != null)
            {
                foreach (var message in this.ActivityMessages)
                {
                    yield return message;
                }
            }
            if (this.LocalMessages != null)
            {
                foreach (var message in this.LocalMessages)
                {
                    yield return message;
                }
            }
            if (this.TimerMessages != null)
            {
                foreach (var message in this.TimerMessages)
                {
                    yield return message;
                }
            }
        }

        protected override void ExtraTraceInformation(StringBuilder s)
        {
            base.ExtraTraceInformation(s);

            if (this.State != null)
            {
                s.Append(' ');
                s.Append(this.State.OrchestrationStatus);
            }

            s.Append(' ');
            s.Append(this.InstanceId);
        }
    }
}<|MERGE_RESOLUTION|>--- conflicted
+++ resolved
@@ -63,45 +63,6 @@
         [IgnoreDataMember]
         public override EventId EventId => EventId.MakePartitionInternalEventId(this.PersistFirst == PersistFirstStatus.Done ? this.WorkItemId + "P" : this.WorkItemId);
 
-<<<<<<< HEAD
-        [IgnoreDataMember]
-        public override IEnumerable<(TaskMessage, string)> TracedTaskMessages
-        {
-            get
-            {
-                if (this.ActivityMessages != null)
-                {
-                    foreach (TaskMessage a in this.ActivityMessages)
-                    {
-                        yield return (a, this.WorkItemId);
-                    }
-                }
-                if (this.TimerMessages != null)
-                {
-                    foreach (TaskMessage t in this.TimerMessages)
-                    {
-                        yield return (t, this.WorkItemId);
-                    }
-                }
-                if (this.LocalMessages != null)
-                {
-                    foreach (TaskMessage l in this.LocalMessages)
-                    {
-                        yield return (l, this.WorkItemId);
-                    }
-                }
-                if (this.RemoteMessages != null)
-                {
-                    foreach (TaskMessage r in this.RemoteMessages)
-                    {
-                        yield return (r, this.WorkItemId);
-                    }
-                }
-            }
-        }
-
-=======
->>>>>>> 0799410e
         IEnumerable<TrackedObjectKey> IRequiresPrefetch.KeysToPrefetch
         {
             get
