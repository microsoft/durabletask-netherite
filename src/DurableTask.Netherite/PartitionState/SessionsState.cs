--- conflicted
+++ resolved
@@ -322,19 +322,12 @@
                     effects.Add(TrackedObjectKey.Activities);
                 }
 
-<<<<<<< HEAD
                 if (evt.TimerMessages?.Count > 0)
                 {
                     effects.Add(TrackedObjectKey.Timers);
                 }
-=======
-            if (evt.RemoteMessages?.Count > 0 || WaitRequestReceived.SatisfiesWaitCondition(evt.State))
-            {
-                effects.Add(TrackedObjectKey.Outbox);
-            }
->>>>>>> 3989fb03
-
-                if (evt.RemoteMessages?.Count > 0)
+
+                if (evt.RemoteMessages?.Count > 0 || WaitRequestReceived.SatisfiesWaitCondition(evt.State))
                 {
                     effects.Add(TrackedObjectKey.Outbox);
                 }
