﻿// Copyright (c) Microsoft Corporation.
// Licensed under the MIT License.

namespace DurableTask.Netherite
{
    using System;
    using System.Collections.Generic;
    using System.Linq;
    using System.Runtime.Serialization;
    using DurableTask.Core;
    using DurableTask.Core.Common;
    using DurableTask.Core.History;
    using DurableTask.Netherite.Scaling;

    [DataContract]
    class TimersState : TrackedObject
    {
        [DataMember]
        public Dictionary<long, (DateTime due, TaskMessage message, string workItemId)> PendingTimers { get; private set; } 
            = new Dictionary<long, (DateTime, TaskMessage, string)>();

        [DataMember]
        public long SequenceNumber { get; set; }

        [IgnoreDataMember]
        public override TrackedObjectKey Key => new TrackedObjectKey(TrackedObjectKey.TrackedObjectType.Timers);

        public override string ToString()
        {
            return $"Timers ({this.PendingTimers.Count} pending) next={this.SequenceNumber:D6}";
        }

<<<<<<< HEAD
        public override void OnRecoveryCompleted(RecoveryCompleted evt)
=======
        public override void OnRecoveryCompleted(EffectTracker effects)
>>>>>>> 885f7b97
        {
            // restore the pending timers
            foreach (var kvp in this.PendingTimers)
            {
                this.Schedule(kvp.Key, kvp.Value.due, kvp.Value.message, kvp.Value.workItemId, effects);
            }
        }

        public override void UpdateLoadInfo(PartitionLoadInfo info)
        {
            info.Timers = this.PendingTimers.Count;

            if (info.Timers > 0)
            {
                info.Wakeup = this.PendingTimers.Select(kvp => kvp.Value.Item1).Min();
            }
            else
            {
                info.Wakeup = null;
            }
        }

        void Schedule(long timerId, DateTime due, TaskMessage message, string originWorkItemId, EffectTracker effects)
        {
            TimerFired expirationEvent = new TimerFired()
            {
                PartitionId = this.Partition.PartitionId,
                TimerId = timerId,
                TaskMessage = message,
                OriginWorkItemId = originWorkItemId,
                Due = due,
            };

            effects.EventDetailTracer?.TraceEventProcessingDetail($"Scheduled {message} due at {expirationEvent.Due:o}, id={expirationEvent.EventIdString}");
            this.Partition.PendingTimers.Schedule(expirationEvent.Due, expirationEvent);
        }

        void AddTimer(TaskMessage taskMessage, string originWorkItemId, EffectTracker effects)
        {
            var timerId = this.SequenceNumber++;
            var due = GetDueTime(taskMessage);
            this.PendingTimers.Add(timerId, (due, taskMessage, originWorkItemId));

            if (!effects.IsReplaying)
            {
                this.Partition.WorkItemTraceHelper.TraceTaskMessageReceived(this.Partition.PartitionId, taskMessage, originWorkItemId, $"Timer@{due}");
                this.Schedule(timerId, due, taskMessage, originWorkItemId, effects);
            }
        }

        static DateTime GetDueTime(TaskMessage message)
        {
            if (message.Event is TimerFiredEvent timerFiredEvent)
            {
                return timerFiredEvent.FireAt;
            }
            else if (Entities.IsDelayedEntityMessage(message, out DateTime due))
            {
                return due;
            }
            else if (message.Event is ExecutionStartedEvent executionStartedEvent && executionStartedEvent.ScheduledStartTime.HasValue)
            {
                return executionStartedEvent.ScheduledStartTime.Value;
            }
            else
            {
                throw new ArgumentException(nameof(message), "unhandled event type");
            }
        }

        public override void Process(TimerFired evt, EffectTracker effects)
        {
            // removes the entry for the pending timer, and then adds it to the sessions queue
            this.PendingTimers.Remove(evt.TimerId);
        }

        public override void Process(BatchProcessed evt, EffectTracker effects)
        {
            // starts new timers as specified by the batch
            foreach (var taskMessage in evt.TimerMessages)
            {
                this.AddTimer(taskMessage, evt.EventIdString, effects);
            }
        }

        public override void Process(TaskMessagesReceived evt, EffectTracker effects)
        {
            // starts new timers as specified by the batch
            foreach (var taskMessage in evt.DelayedTaskMessages)
            {
                this.AddTimer(taskMessage, evt.WorkItemId, effects);
            }
        }

        public override void Process(CreationRequestReceived creationRequestReceived, EffectTracker effects)
        {
            this.AddTimer(creationRequestReceived.TaskMessage, creationRequestReceived.EventIdString, effects);
        }
    }
}<|MERGE_RESOLUTION|>--- conflicted
+++ resolved
@@ -30,11 +30,7 @@
             return $"Timers ({this.PendingTimers.Count} pending) next={this.SequenceNumber:D6}";
         }
 
-<<<<<<< HEAD
-        public override void OnRecoveryCompleted(RecoveryCompleted evt)
-=======
-        public override void OnRecoveryCompleted(EffectTracker effects)
->>>>>>> 885f7b97
+        public override void OnRecoveryCompleted(EffectTracker effects, RecoveryCompleted evt)
         {
             // restore the pending timers
             foreach (var kvp in this.PendingTimers)
