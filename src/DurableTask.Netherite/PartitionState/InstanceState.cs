﻿// Copyright (c) Microsoft Corporation.
// Licensed under the MIT License.

namespace DurableTask.Netherite
{
    using System;
    using System.Collections.Generic;
    using System.Linq;
    using System.Runtime.Serialization;
    using System.Text;
    using DurableTask.Core;
    using DurableTask.Core.Exceptions;
    using DurableTask.Core.History;

    [DataContract]
    class InstanceState : TrackedObject
    {
        [DataMember]
        public string InstanceId { get; set; }

        [DataMember]
        public OrchestrationState OrchestrationState { get; set; }

        [DataMember]
        public long OrchestrationStateSize { get; set; }

        [DataMember]
        public List<WaitRequestReceived> Waiters { get; set; }

        [IgnoreDataMember]
        public override TrackedObjectKey Key => new TrackedObjectKey(TrackedObjectKey.TrackedObjectType.Instance, this.InstanceId);

        public override string ToString()
        {
            return $"Instance InstanceId={this.InstanceId} Status={this.OrchestrationState?.OrchestrationStatus}";
        }

        public override long EstimatedSize => 60 + 2 * (this.InstanceId?.Length ?? 0) + this.OrchestrationStateSize;

        public override void Process(CreationRequestReceived creationRequestReceived, EffectTracker effects)
        {
            bool filterDuplicate = this.OrchestrationState != null
                && creationRequestReceived.DedupeStatuses != null
                && creationRequestReceived.DedupeStatuses.Contains(this.OrchestrationState.OrchestrationStatus);

            if (!filterDuplicate)
            {
                var ee = creationRequestReceived.ExecutionStartedEvent;

                // set the orchestration state now (before processing the creation in the history)
                // so that this new instance is "on record" immediately - it is guaranteed to replace whatever is in flight
                this.OrchestrationState = new OrchestrationState
                {
                    Name = ee.Name,
                    Version = ee.Version,
                    OrchestrationInstance = ee.OrchestrationInstance,
                    OrchestrationStatus = OrchestrationStatus.Pending,
                    ParentInstance = ee.ParentInstance,
                    Input = ee.Input,
                    Tags = ee.Tags,
                    CreatedTime = ee.Timestamp,
                    LastUpdatedTime = ee.Timestamp,
                    CompletedTime = Core.Common.DateTimeUtils.MinDateTime,
                    ScheduledStartTime = ee.ScheduledStartTime
                };
                this.OrchestrationStateSize = DurableTask.Netherite.SizeUtils.GetEstimatedSize(this.OrchestrationState);

                // queue the message in the session, or start a timer if delayed
                if (!ee.ScheduledStartTime.HasValue)
                {
                    effects.Add(TrackedObjectKey.Sessions);
                }
                else
                {
                    effects.Add(TrackedObjectKey.Timers);
                }
            }

            effects.Add(TrackedObjectKey.Outbox);
            creationRequestReceived.ResponseToSend = new CreationResponseReceived()
            {
                ClientId = creationRequestReceived.ClientId,
                RequestId = creationRequestReceived.RequestId,
                Succeeded = !filterDuplicate,
                ExistingInstanceOrchestrationStatus = this.OrchestrationState?.OrchestrationStatus,
            };
        }

        void CullWaiters(DateTime threshold)
        {
            // remove all waiters whose timeout is before the threshold
            if (this.Waiters.Any(request => request.TimeoutUtc <= threshold))
            {
                this.Waiters = this.Waiters
                            .Where(request => request.TimeoutUtc > threshold)
                            .ToList();
            }
        }

        public override void Process(BatchProcessed evt, EffectTracker effects)
        {
            // update the current orchestration state based on the new events
            this.OrchestrationState = UpdateOrchestrationState(this.OrchestrationState, evt.NewEvents);

            if (evt.CustomStatusUpdated)
            {
                this.OrchestrationState.Status = evt.CustomStatus;
            }

            this.OrchestrationState.LastUpdatedTime = evt.Timestamp;
<<<<<<< HEAD

            if (evt.State != null)
            {
                this.Partition.Assert(
                (
                    evt.State.Version,
                    evt.State.Status,
                    evt.State.Output,
                    evt.State.Name,
                    evt.State.Input,
                    evt.State.OrchestrationInstance.InstanceId,
                    evt.State.OrchestrationInstance.ExecutionId,
                    evt.State.CompletedTime,
                    evt.State.OrchestrationStatus,
                    evt.State.LastUpdatedTime,
                    evt.State.CreatedTime,
                    evt.State.ScheduledStartTime,
                    evt.State.OrchestrationInstance.ExecutionId
                )
                ==
                (
                    this.OrchestrationState.Version,
                    this.OrchestrationState.Status,
                    this.OrchestrationState.Output,
                    this.OrchestrationState.Name,
                    this.OrchestrationState.Input,
                    this.OrchestrationState.OrchestrationInstance.InstanceId,
                    this.OrchestrationState.OrchestrationInstance.ExecutionId,
                    this.OrchestrationState.CompletedTime,
                    this.OrchestrationState.OrchestrationStatus,
                    this.OrchestrationState.LastUpdatedTime,
                    this.OrchestrationState.CreatedTime,
                    this.OrchestrationState.ScheduledStartTime,
                    evt.ExecutionId
                ));
            }

            this.OrchestrationStateSize = DurableTask.Netherite.SizeUtils.GetEstimatedSize(this.OrchestrationState);

=======
            
>>>>>>> 885f7b97
            // if the orchestration is complete, notify clients that are waiting for it
            if (this.Waiters != null)
            {
                if (WaitRequestReceived.SatisfiesWaitCondition(this.OrchestrationState?.OrchestrationStatus))
                {
                    // we do not need effects.Add(TrackedObjectKey.Outbox) because it has already been added by SessionsState
                    evt.ResponsesToSend = this.Waiters.Select(request => request.CreateResponse(this.OrchestrationState)).ToList();

                    this.Waiters = null;
                }
                else
                {
                    this.CullWaiters(evt.Timestamp);
                }
            }
        }

        static OrchestrationState UpdateOrchestrationState(OrchestrationState orchestrationState, List<HistoryEvent> events)
        {
            if (orchestrationState == null)
            {
                orchestrationState = new OrchestrationState();
            }
            foreach (var evt in events)
            {
                if (evt is ExecutionStartedEvent executionStartedEvent)
                {
                    orchestrationState.OrchestrationInstance = executionStartedEvent.OrchestrationInstance;
                    orchestrationState.CreatedTime = executionStartedEvent.Timestamp;
                    orchestrationState.Input = executionStartedEvent.Input;
                    orchestrationState.Name = executionStartedEvent.Name;
                    orchestrationState.Version = executionStartedEvent.Version;
                    orchestrationState.Tags = executionStartedEvent.Tags;
                    orchestrationState.ParentInstance = executionStartedEvent.ParentInstance;
                    orchestrationState.ScheduledStartTime = executionStartedEvent.ScheduledStartTime;
                    orchestrationState.CompletedTime = Core.Common.Utils.DateTimeSafeMaxValue;
                    orchestrationState.Output = null;
                    orchestrationState.OrchestrationStatus = OrchestrationStatus.Running;
                }
                else if (evt is ExecutionCompletedEvent executionCompletedEvent)
                {
                    orchestrationState.CompletedTime = executionCompletedEvent.Timestamp;
                    orchestrationState.Output = executionCompletedEvent.Result;
                    orchestrationState.OrchestrationStatus = executionCompletedEvent.OrchestrationStatus;
                }
            }
            return orchestrationState;
        }

        public override void Process(WaitRequestReceived evt, EffectTracker effects)
        {
            if (WaitRequestReceived.SatisfiesWaitCondition(this.OrchestrationState?.OrchestrationStatus))
            {
                effects.Add(TrackedObjectKey.Outbox);
                evt.ResponseToSend =  evt.CreateResponse(this.OrchestrationState);              
            }
            else
            {
                if (this.Waiters == null)
                {
                    this.Waiters = new List<WaitRequestReceived>();
                }
                else
                {
                    this.CullWaiters(evt.Timestamp);
                }
                
                this.Waiters.Add(evt);
            }
        }

        public override void Process(DeletionRequestReceived deletionRequest, EffectTracker effects)
        {
            int numberInstancesDeleted = 0;

            if (this.OrchestrationState != null
                && (!deletionRequest.CreatedTime.HasValue || deletionRequest.CreatedTime.Value == this.OrchestrationState.CreatedTime))
            {
                numberInstancesDeleted++;

                // delete instance object and history object
                effects.AddDeletion(this.Key);
                effects.AddDeletion(TrackedObjectKey.History(this.InstanceId));

                // also delete all task messages headed for this instance
                effects.Add(TrackedObjectKey.Sessions);
            }

            effects.Add(TrackedObjectKey.Outbox);
            deletionRequest.ResponseToSend = new DeletionResponseReceived()
            {
                ClientId = deletionRequest.ClientId,
                RequestId = deletionRequest.RequestId,
                NumberInstancesDeleted = numberInstancesDeleted,
            };
        }

        public override void Process(PurgeBatchIssued purgeBatchIssued, EffectTracker effects)
        {
            OrchestrationState state = this.OrchestrationState;
            if (this.OrchestrationState != null
                && purgeBatchIssued.InstanceQuery.Matches(this.OrchestrationState))
            {
                purgeBatchIssued.Purged.Add(this.InstanceId);

                // delete instance object and history object
                effects.AddDeletion(this.Key);
                effects.AddDeletion(TrackedObjectKey.History(this.InstanceId));
            }
        }
    }
}<|MERGE_RESOLUTION|>--- conflicted
+++ resolved
@@ -108,49 +108,8 @@
             }
 
             this.OrchestrationState.LastUpdatedTime = evt.Timestamp;
-<<<<<<< HEAD
-
-            if (evt.State != null)
-            {
-                this.Partition.Assert(
-                (
-                    evt.State.Version,
-                    evt.State.Status,
-                    evt.State.Output,
-                    evt.State.Name,
-                    evt.State.Input,
-                    evt.State.OrchestrationInstance.InstanceId,
-                    evt.State.OrchestrationInstance.ExecutionId,
-                    evt.State.CompletedTime,
-                    evt.State.OrchestrationStatus,
-                    evt.State.LastUpdatedTime,
-                    evt.State.CreatedTime,
-                    evt.State.ScheduledStartTime,
-                    evt.State.OrchestrationInstance.ExecutionId
-                )
-                ==
-                (
-                    this.OrchestrationState.Version,
-                    this.OrchestrationState.Status,
-                    this.OrchestrationState.Output,
-                    this.OrchestrationState.Name,
-                    this.OrchestrationState.Input,
-                    this.OrchestrationState.OrchestrationInstance.InstanceId,
-                    this.OrchestrationState.OrchestrationInstance.ExecutionId,
-                    this.OrchestrationState.CompletedTime,
-                    this.OrchestrationState.OrchestrationStatus,
-                    this.OrchestrationState.LastUpdatedTime,
-                    this.OrchestrationState.CreatedTime,
-                    this.OrchestrationState.ScheduledStartTime,
-                    evt.ExecutionId
-                ));
-            }
-
             this.OrchestrationStateSize = DurableTask.Netherite.SizeUtils.GetEstimatedSize(this.OrchestrationState);
 
-=======
-            
->>>>>>> 885f7b97
             // if the orchestration is complete, notify clients that are waiting for it
             if (this.Waiters != null)
             {
