﻿// Copyright (c) Microsoft Corporation.
// Licensed under the MIT License.

namespace DurableTask.Netherite
{
    using System;
    using System.Collections.Generic;
    using System.Linq;
    using System.Runtime.Serialization;
    using System.Text;
    using DurableTask.Core;
    using DurableTask.Core.Exceptions;
    using DurableTask.Core.History;

    [DataContract]
    class InstanceState : TrackedObject
    {
        [DataMember]
        public string InstanceId { get; set; }

        [DataMember]
        public OrchestrationState OrchestrationState { get; set; }

        [DataMember]
        public List<WaitRequestReceived> Waiters { get; set; }

        [IgnoreDataMember]
        public override TrackedObjectKey Key => new TrackedObjectKey(TrackedObjectKey.TrackedObjectType.Instance, this.InstanceId);

        public override string ToString()
        {
            return $"Instance InstanceId={this.InstanceId} Status={this.OrchestrationState?.OrchestrationStatus}";
        }

        public override void Process(CreationRequestReceived creationRequestReceived, EffectTracker effects)
        {
            bool filterDuplicate = this.OrchestrationState != null
                && creationRequestReceived.DedupeStatuses != null
                && creationRequestReceived.DedupeStatuses.Contains(this.OrchestrationState.OrchestrationStatus);

            if (!filterDuplicate)
            {
                var ee = creationRequestReceived.ExecutionStartedEvent;

                // set the orchestration state now (before processing the creation in the history)
                // so that this new instance is "on record" immediately - it is guaranteed to replace whatever is in flight
                this.OrchestrationState = new OrchestrationState
                {
                    Name = ee.Name,
                    Version = ee.Version,
                    OrchestrationInstance = ee.OrchestrationInstance,
                    OrchestrationStatus = OrchestrationStatus.Pending,
                    ParentInstance = ee.ParentInstance,
                    Input = ee.Input,
                    Tags = ee.Tags,
                    CreatedTime = ee.Timestamp,
                    LastUpdatedTime = ee.Timestamp,
                    CompletedTime = Core.Common.DateTimeUtils.MinDateTime,
                    ScheduledStartTime = ee.ScheduledStartTime
                };

                // queue the message in the session, or start a timer if delayed
                if (!ee.ScheduledStartTime.HasValue)
                {
                    effects.Add(TrackedObjectKey.Sessions);
                }
                else
                {
                    effects.Add(TrackedObjectKey.Timers);
                }
            }

            if (!effects.IsReplaying)
            {
                // send response to client
                effects.Partition.Send(new CreationResponseReceived()
                {
                    ClientId = creationRequestReceived.ClientId,
                    RequestId = creationRequestReceived.RequestId,
                    Succeeded = !filterDuplicate,
                    ExistingInstanceOrchestrationStatus = this.OrchestrationState?.OrchestrationStatus,
                });
            }
        }


        public override void Process(BatchProcessed evt, EffectTracker effects)
        {
            // update the current orchestration state based on the new events
            this.OrchestrationState = UpdateOrchestrationState(this.OrchestrationState, evt.NewEvents);

            if (evt.CustomStatusUpdated)
            {
                this.OrchestrationState.Status = evt.CustomStatus;
            }

            this.OrchestrationState.LastUpdatedTime = evt.Timestamp;

            if (evt.State != null)
            {
                this.Partition.Assert(
                (
                    evt.State.Version,
                    evt.State.Status,
                    evt.State.Output,
                    evt.State.Name,
                    evt.State.Input,
                    evt.State.OrchestrationInstance.InstanceId,
                    evt.State.OrchestrationInstance.ExecutionId,
                    evt.State.CompletedTime,
                    evt.State.OrchestrationStatus,
                    evt.State.LastUpdatedTime,
                    evt.State.CreatedTime,
                    evt.State.ScheduledStartTime,
                    evt.State.OrchestrationInstance.ExecutionId
                )
                ==
                (
                    this.OrchestrationState.Version,
                    this.OrchestrationState.Status,
                    this.OrchestrationState.Output,
                    this.OrchestrationState.Name,
                    this.OrchestrationState.Input,
                    this.OrchestrationState.OrchestrationInstance.InstanceId,
                    this.OrchestrationState.OrchestrationInstance.ExecutionId,
                    this.OrchestrationState.CompletedTime,
                    this.OrchestrationState.OrchestrationStatus,
                    this.OrchestrationState.LastUpdatedTime,
                    this.OrchestrationState.CreatedTime,
                    this.OrchestrationState.ScheduledStartTime,
                    evt.ExecutionId
                ));
            }
            
            // if the orchestration is complete, notify clients that are waiting for it
            if (this.Waiters != null && WaitRequestReceived.SatisfiesWaitCondition(this.OrchestrationState))
            {
                if (!effects.IsReplaying)
                {
                    foreach (var request in this.Waiters)
                    {
                        this.Partition.Send(request.CreateResponse(this.OrchestrationState));
                    }
                }

                this.Waiters = null;
            }
        }

<<<<<<< HEAD
        static OrchestrationState UpdateOrchestrationState(OrchestrationState orchestrationState, List<HistoryEvent> events)
        {
            if (orchestrationState == null)
            {
                orchestrationState = new OrchestrationState();
            }
            foreach (var evt in events)
            {
                if (evt is ExecutionStartedEvent executionStartedEvent)
                {
                    orchestrationState.OrchestrationInstance = executionStartedEvent.OrchestrationInstance;
                    orchestrationState.CreatedTime = executionStartedEvent.Timestamp;
                    orchestrationState.Input = executionStartedEvent.Input;
                    orchestrationState.Name = executionStartedEvent.Name;
                    orchestrationState.Version = executionStartedEvent.Version;
                    orchestrationState.Tags = executionStartedEvent.Tags;
                    orchestrationState.ParentInstance = executionStartedEvent.ParentInstance;
                    orchestrationState.ScheduledStartTime = executionStartedEvent.ScheduledStartTime;
                    orchestrationState.CompletedTime = Core.Common.Utils.DateTimeSafeMaxValue;
                    orchestrationState.Output = null;
                    orchestrationState.OrchestrationStatus = OrchestrationStatus.Running;
                }
                else if (evt is ExecutionCompletedEvent executionCompletedEvent)
                {
                    orchestrationState.CompletedTime = executionCompletedEvent.Timestamp;
                    orchestrationState.Output = executionCompletedEvent.Result;
                    orchestrationState.OrchestrationStatus = executionCompletedEvent.OrchestrationStatus;
                }
            }
            return orchestrationState;
        }

        public void Process(WaitRequestReceived evt, EffectTracker effects)
=======
        public override void Process(WaitRequestReceived evt, EffectTracker effects)
>>>>>>> 195cf34c
        {
            if (WaitRequestReceived.SatisfiesWaitCondition(this.OrchestrationState))
            {
                if (!effects.IsReplaying)
                {
                    this.Partition.Send(evt.CreateResponse(this.OrchestrationState));
                }
            }
            else
            {
                if (this.Waiters == null)
                {
                    this.Waiters = new List<WaitRequestReceived>();
                }
                else
                {
                    // cull the list of waiters to remove requests that have already timed out
                    this.Waiters = this.Waiters
                        .Where(request => request.TimeoutUtc > DateTime.UtcNow)
                        .ToList();
                }
                
                this.Waiters.Add(evt);
            }
        }

        public override void Process(DeletionRequestReceived deletionRequest, EffectTracker effects)
        {
            int numberInstancesDeleted = 0;

            if (this.OrchestrationState != null 
                && (!deletionRequest.CreatedTime.HasValue || deletionRequest.CreatedTime.Value == this.OrchestrationState.CreatedTime))
            {
                numberInstancesDeleted++;

                // delete instance object and history object
                effects.AddDeletion(this.Key);
                effects.AddDeletion(TrackedObjectKey.History(this.InstanceId));

                // also delete all task messages headed for this instance
                effects.Add(TrackedObjectKey.Sessions);
            }

            if (!effects.IsReplaying)
            {
                this.Partition.Send(new DeletionResponseReceived()
                {
                    ClientId = deletionRequest.ClientId,
                    RequestId = deletionRequest.RequestId,
                    NumberInstancesDeleted = numberInstancesDeleted,
                });
            }
        }

        public override void Process(PurgeBatchIssued purgeBatchIssued, EffectTracker effects)
        {
            OrchestrationState state = this.OrchestrationState;
            if (this.OrchestrationState != null
                && purgeBatchIssued.InstanceQuery.Matches(this.OrchestrationState))
            {
                purgeBatchIssued.Purged.Add(this.InstanceId);

                // delete instance object and history object
                effects.AddDeletion(this.Key);
                effects.AddDeletion(TrackedObjectKey.History(this.InstanceId));
            }
        }
    }
}<|MERGE_RESOLUTION|>--- conflicted
+++ resolved
@@ -147,7 +147,6 @@
             }
         }
 
-<<<<<<< HEAD
         static OrchestrationState UpdateOrchestrationState(OrchestrationState orchestrationState, List<HistoryEvent> events)
         {
             if (orchestrationState == null)
@@ -180,10 +179,7 @@
             return orchestrationState;
         }
 
-        public void Process(WaitRequestReceived evt, EffectTracker effects)
-=======
         public override void Process(WaitRequestReceived evt, EffectTracker effects)
->>>>>>> 195cf34c
         {
             if (WaitRequestReceived.SatisfiesWaitCondition(this.OrchestrationState))
             {
