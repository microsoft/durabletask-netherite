﻿// Copyright (c) Microsoft Corporation.
// Licensed under the MIT License.

namespace DurableTask.Netherite
{
    using System;
    using System.Collections.Generic;
    using System.Linq;
    using System.Runtime.Serialization;
    using System.Text;
    using DurableTask.Core;
    using DurableTask.Core.Exceptions;
    using DurableTask.Core.History;

    [DataContract]
    class InstanceState : TrackedObject
    {
        [DataMember]
        public string InstanceId { get; set; }

        [DataMember]
        public OrchestrationState OrchestrationState { get; set; }

        [DataMember]
        public long OrchestrationStateSize { get; set; }

        [DataMember]
        public List<WaitRequestReceived> Waiters { get; set; }

        [IgnoreDataMember]
        public override TrackedObjectKey Key => new TrackedObjectKey(TrackedObjectKey.TrackedObjectType.Instance, this.InstanceId);

        public override string ToString()
        {
            return $"Instance InstanceId={this.InstanceId} Status={this.OrchestrationState?.OrchestrationStatus}";
        }

        public override long EstimatedSize => 60 + 2 * (this.InstanceId?.Length ?? 0) + this.OrchestrationStateSize;

        public override void Process(CreationRequestReceived creationRequestReceived, EffectTracker effects)
        {
            bool filterDuplicate = this.OrchestrationState != null
                && creationRequestReceived.DedupeStatuses != null
                && creationRequestReceived.DedupeStatuses.Contains(this.OrchestrationState.OrchestrationStatus);

            if (!filterDuplicate)
            {
                var ee = creationRequestReceived.ExecutionStartedEvent;

                // set the orchestration state now (before processing the creation in the history)
                // so that this new instance is "on record" immediately - it is guaranteed to replace whatever is in flight
                this.OrchestrationState = new OrchestrationState
                {
                    Name = ee.Name,
                    Version = ee.Version,
                    OrchestrationInstance = ee.OrchestrationInstance,
                    OrchestrationStatus = OrchestrationStatus.Pending,
                    ParentInstance = ee.ParentInstance,
                    Input = ee.Input,
                    Tags = ee.Tags,
                    CreatedTime = ee.Timestamp,
                    LastUpdatedTime = ee.Timestamp,
                    CompletedTime = Core.Common.DateTimeUtils.MinDateTime,
                    ScheduledStartTime = ee.ScheduledStartTime
                };
                this.OrchestrationStateSize = DurableTask.Netherite.SizeUtils.GetEstimatedSize(this.OrchestrationState);

                // queue the message in the session, or start a timer if delayed
                if (!ee.ScheduledStartTime.HasValue)
                {
                    effects.Add(TrackedObjectKey.Sessions);
                }
                else
                {
                    effects.Add(TrackedObjectKey.Timers);
                }
            }

            effects.Add(TrackedObjectKey.Outbox);
            creationRequestReceived.ResponseToSend = new CreationResponseReceived()
            {
                ClientId = creationRequestReceived.ClientId,
                RequestId = creationRequestReceived.RequestId,
                Succeeded = !filterDuplicate,
                ExistingInstanceOrchestrationStatus = this.OrchestrationState?.OrchestrationStatus,
            };
        }

        void CullWaiters(DateTime threshold)
        {
            // remove all waiters whose timeout is before the threshold
            if (this.Waiters.Any(request => request.TimeoutUtc <= threshold))
            {
                this.Waiters = this.Waiters
                            .Where(request => request.TimeoutUtc > threshold)
                            .ToList();
            }
        }

        public override void Process(BatchProcessed evt, EffectTracker effects)
        {
<<<<<<< HEAD
            // update the state of an orchestration
            this.OrchestrationState = evt.State;
            this.OrchestrationStateSize = DurableTask.Netherite.SizeUtils.GetEstimatedSize(this.OrchestrationState);
=======
            // update the current orchestration state based on the new events
            this.OrchestrationState = UpdateOrchestrationState(this.OrchestrationState, evt.NewEvents);

            if (evt.CustomStatusUpdated)
            {
                this.OrchestrationState.Status = evt.CustomStatus;
            }

            this.OrchestrationState.LastUpdatedTime = evt.Timestamp;

            if (evt.State != null)
            {
                this.Partition.Assert(
                (
                    evt.State.Version,
                    evt.State.Status,
                    evt.State.Output,
                    evt.State.Name,
                    evt.State.Input,
                    evt.State.OrchestrationInstance.InstanceId,
                    evt.State.OrchestrationInstance.ExecutionId,
                    evt.State.CompletedTime,
                    evt.State.OrchestrationStatus,
                    evt.State.LastUpdatedTime,
                    evt.State.CreatedTime,
                    evt.State.ScheduledStartTime,
                    evt.State.OrchestrationInstance.ExecutionId
                )
                ==
                (
                    this.OrchestrationState.Version,
                    this.OrchestrationState.Status,
                    this.OrchestrationState.Output,
                    this.OrchestrationState.Name,
                    this.OrchestrationState.Input,
                    this.OrchestrationState.OrchestrationInstance.InstanceId,
                    this.OrchestrationState.OrchestrationInstance.ExecutionId,
                    this.OrchestrationState.CompletedTime,
                    this.OrchestrationState.OrchestrationStatus,
                    this.OrchestrationState.LastUpdatedTime,
                    this.OrchestrationState.CreatedTime,
                    this.OrchestrationState.ScheduledStartTime,
                    evt.ExecutionId
                ));
            }
            
>>>>>>> beaeeb7c
            // if the orchestration is complete, notify clients that are waiting for it
            if (this.Waiters != null)
            {
                if (WaitRequestReceived.SatisfiesWaitCondition(this.OrchestrationState))
                {
                    // we do not need effects.Add(TrackedObjectKey.Outbox) because it has already been added by SessionsState
                    evt.ResponsesToSend = this.Waiters.Select(request => request.CreateResponse(this.OrchestrationState)).ToList();

                    this.Waiters = null;
                }
                else
                {
                    this.CullWaiters(evt.Timestamp);
                }
            }
        }

        static OrchestrationState UpdateOrchestrationState(OrchestrationState orchestrationState, List<HistoryEvent> events)
        {
            if (orchestrationState == null)
            {
                orchestrationState = new OrchestrationState();
            }
            foreach (var evt in events)
            {
                if (evt is ExecutionStartedEvent executionStartedEvent)
                {
                    orchestrationState.OrchestrationInstance = executionStartedEvent.OrchestrationInstance;
                    orchestrationState.CreatedTime = executionStartedEvent.Timestamp;
                    orchestrationState.Input = executionStartedEvent.Input;
                    orchestrationState.Name = executionStartedEvent.Name;
                    orchestrationState.Version = executionStartedEvent.Version;
                    orchestrationState.Tags = executionStartedEvent.Tags;
                    orchestrationState.ParentInstance = executionStartedEvent.ParentInstance;
                    orchestrationState.ScheduledStartTime = executionStartedEvent.ScheduledStartTime;
                    orchestrationState.CompletedTime = Core.Common.Utils.DateTimeSafeMaxValue;
                    orchestrationState.Output = null;
                    orchestrationState.OrchestrationStatus = OrchestrationStatus.Running;
                }
                else if (evt is ExecutionCompletedEvent executionCompletedEvent)
                {
                    orchestrationState.CompletedTime = executionCompletedEvent.Timestamp;
                    orchestrationState.Output = executionCompletedEvent.Result;
                    orchestrationState.OrchestrationStatus = executionCompletedEvent.OrchestrationStatus;
                }
            }
            return orchestrationState;
        }

        public override void Process(WaitRequestReceived evt, EffectTracker effects)
        {
            if (WaitRequestReceived.SatisfiesWaitCondition(this.OrchestrationState))
            {
                effects.Add(TrackedObjectKey.Outbox);
                evt.ResponseToSend =  evt.CreateResponse(this.OrchestrationState);              
            }
            else
            {
                if (this.Waiters == null)
                {
                    this.Waiters = new List<WaitRequestReceived>();
                }
                else
                {
                    this.CullWaiters(evt.Timestamp);
                }
                
                this.Waiters.Add(evt);
            }
        }

        public override void Process(DeletionRequestReceived deletionRequest, EffectTracker effects)
        {
            int numberInstancesDeleted = 0;

            if (this.OrchestrationState != null
                && (!deletionRequest.CreatedTime.HasValue || deletionRequest.CreatedTime.Value == this.OrchestrationState.CreatedTime))
            {
                numberInstancesDeleted++;

                // delete instance object and history object
                effects.AddDeletion(this.Key);
                effects.AddDeletion(TrackedObjectKey.History(this.InstanceId));

                // also delete all task messages headed for this instance
                effects.Add(TrackedObjectKey.Sessions);
            }

            effects.Add(TrackedObjectKey.Outbox);
            deletionRequest.ResponseToSend = new DeletionResponseReceived()
            {
                ClientId = deletionRequest.ClientId,
                RequestId = deletionRequest.RequestId,
                NumberInstancesDeleted = numberInstancesDeleted,
            };
        }

        public override void Process(PurgeBatchIssued purgeBatchIssued, EffectTracker effects)
        {
            OrchestrationState state = this.OrchestrationState;
            if (this.OrchestrationState != null
                && purgeBatchIssued.InstanceQuery.Matches(this.OrchestrationState))
            {
                purgeBatchIssued.Purged.Add(this.InstanceId);

                // delete instance object and history object
                effects.AddDeletion(this.Key);
                effects.AddDeletion(TrackedObjectKey.History(this.InstanceId));
            }
        }
    }
}<|MERGE_RESOLUTION|>--- conflicted
+++ resolved
@@ -99,11 +99,6 @@
 
         public override void Process(BatchProcessed evt, EffectTracker effects)
         {
-<<<<<<< HEAD
-            // update the state of an orchestration
-            this.OrchestrationState = evt.State;
-            this.OrchestrationStateSize = DurableTask.Netherite.SizeUtils.GetEstimatedSize(this.OrchestrationState);
-=======
             // update the current orchestration state based on the new events
             this.OrchestrationState = UpdateOrchestrationState(this.OrchestrationState, evt.NewEvents);
 
@@ -149,8 +144,9 @@
                     evt.ExecutionId
                 ));
             }
-            
->>>>>>> beaeeb7c
+
+            this.OrchestrationStateSize = DurableTask.Netherite.SizeUtils.GetEstimatedSize(this.OrchestrationState);
+
             // if the orchestration is complete, notify clients that are waiting for it
             if (this.Waiters != null)
             {
