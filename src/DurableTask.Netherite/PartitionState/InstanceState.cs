--- conflicted
+++ resolved
@@ -121,10 +121,7 @@
             }
 
             this.OrchestrationState.LastUpdatedTime = evt.Timestamp;
-<<<<<<< HEAD
             this.OrchestrationStateSize = DurableTask.Netherite.SizeUtils.GetEstimatedSize(this.OrchestrationState);
-=======
->>>>>>> 2499572f
 
             // if the orchestration is complete, notify clients that are waiting for it
             if (this.Waiters != null)
