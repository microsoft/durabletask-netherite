﻿// Copyright (c) Microsoft Corporation.
// Licensed under the MIT License.

namespace DurableTask.Netherite
{
    using System;
    using System.Collections.Generic;
    using System.Linq;
    using System.Runtime.Serialization;
    using System.Text;
    using DurableTask.Core;
    using DurableTask.Core.Exceptions;
    using DurableTask.Core.History;

    [DataContract]
    class InstanceState : TrackedObject
    {
        [DataMember]
        public string InstanceId { get; set; }

        [DataMember]
        public OrchestrationState OrchestrationState { get; set; }

        [DataMember]
        public long OrchestrationStateSize { get; set; }

        [DataMember]
        public List<WaitRequestReceived> Waiters { get; set; }

        [IgnoreDataMember]
        public override TrackedObjectKey Key => new TrackedObjectKey(TrackedObjectKey.TrackedObjectType.Instance, this.InstanceId);

        public override string ToString()
        {
            return $"Instance InstanceId={this.InstanceId} Status={this.OrchestrationState?.OrchestrationStatus}";
        }

<<<<<<< HEAD
        public override long EstimatedSize => 60 + 2 * (this.InstanceId?.Length ?? 0) + this.OrchestrationStateSize;

        public void Process(CreationRequestReceived creationRequestReceived, EffectTracker effects)
=======
        public override void Process(CreationRequestReceived creationRequestReceived, EffectTracker effects)
>>>>>>> 195cf34c
        {
            bool filterDuplicate = this.OrchestrationState != null
                && creationRequestReceived.DedupeStatuses != null
                && creationRequestReceived.DedupeStatuses.Contains(this.OrchestrationState.OrchestrationStatus);

            if (!filterDuplicate)
            {
                var ee = creationRequestReceived.ExecutionStartedEvent;

                // set the orchestration state now (before processing the creation in the history)
                // so that this new instance is "on record" immediately - it is guaranteed to replace whatever is in flight
                this.OrchestrationState = new OrchestrationState
                {
                    Name = ee.Name,
                    Version = ee.Version,
                    OrchestrationInstance = ee.OrchestrationInstance,
                    OrchestrationStatus = OrchestrationStatus.Pending,
                    ParentInstance = ee.ParentInstance,
                    Input = ee.Input,
                    Tags = ee.Tags,
                    CreatedTime = ee.Timestamp,
                    LastUpdatedTime = DateTime.UtcNow,
                    CompletedTime = Core.Common.DateTimeUtils.MinDateTime,
                    ScheduledStartTime = ee.ScheduledStartTime
                };
                this.OrchestrationStateSize = DurableTask.Netherite.SizeUtils.GetEstimatedSize(this.OrchestrationState);

                // queue the message in the session, or start a timer if delayed
                if (!ee.ScheduledStartTime.HasValue)
                {
                    effects.Add(TrackedObjectKey.Sessions);
                }
                else
                {
                    effects.Add(TrackedObjectKey.Timers);
                }
            }

            if (!effects.IsReplaying)
            {
                // send response to client
                effects.Partition.Send(new CreationResponseReceived()
                {
                    ClientId = creationRequestReceived.ClientId,
                    RequestId = creationRequestReceived.RequestId,
                    Succeeded = !filterDuplicate,
                    ExistingInstanceOrchestrationStatus = this.OrchestrationState?.OrchestrationStatus,
                });
            }
        }


        public override void Process(BatchProcessed evt, EffectTracker effects)
        {
            // update the state of an orchestration
            this.OrchestrationState = evt.State;
            this.OrchestrationStateSize = DurableTask.Netherite.SizeUtils.GetEstimatedSize(this.OrchestrationState);
            // if the orchestration is complete, notify clients that are waiting for it
            if (this.Waiters != null && WaitRequestReceived.SatisfiesWaitCondition(this.OrchestrationState))
            {
                if (!effects.IsReplaying)
                {
                    foreach (var request in this.Waiters)
                    {
                        this.Partition.Send(request.CreateResponse(this.OrchestrationState));
                    }
                }

                this.Waiters = null;
            }
        }

        public override void Process(WaitRequestReceived evt, EffectTracker effects)
        {
            if (WaitRequestReceived.SatisfiesWaitCondition(this.OrchestrationState))
            {
                if (!effects.IsReplaying)
                {
                    this.Partition.Send(evt.CreateResponse(this.OrchestrationState));
                }
            }
            else
            {
                if (this.Waiters == null)
                {
                    this.Waiters = new List<WaitRequestReceived>();
                }
                else
                {
                    // cull the list of waiters to remove requests that have already timed out
                    this.Waiters = this.Waiters
                        .Where(request => request.TimeoutUtc > DateTime.UtcNow)
                        .ToList();
                }
                
                this.Waiters.Add(evt);
            }
        }

        public override void Process(DeletionRequestReceived deletionRequest, EffectTracker effects)
        {
            int numberInstancesDeleted = 0;

            if (this.OrchestrationState != null 
                && (!deletionRequest.CreatedTime.HasValue || deletionRequest.CreatedTime.Value == this.OrchestrationState.CreatedTime))
            {
                numberInstancesDeleted++;

                // delete instance object and history object
                effects.AddDeletion(this.Key);
                effects.AddDeletion(TrackedObjectKey.History(this.InstanceId));

                // also delete all task messages headed for this instance
                effects.Add(TrackedObjectKey.Sessions);
            }

            if (!effects.IsReplaying)
            {
                this.Partition.Send(new DeletionResponseReceived()
                {
                    ClientId = deletionRequest.ClientId,
                    RequestId = deletionRequest.RequestId,
                    NumberInstancesDeleted = numberInstancesDeleted,
                });
            }
        }

        public override void Process(PurgeBatchIssued purgeBatchIssued, EffectTracker effects)
        {
            OrchestrationState state = this.OrchestrationState;
            if (this.OrchestrationState != null
                && purgeBatchIssued.InstanceQuery.Matches(this.OrchestrationState))
            {
                purgeBatchIssued.Purged.Add(this.InstanceId);

                // delete instance object and history object
                effects.AddDeletion(this.Key);
                effects.AddDeletion(TrackedObjectKey.History(this.InstanceId));
            }
        }
    }
}<|MERGE_RESOLUTION|>--- conflicted
+++ resolved
@@ -35,13 +35,9 @@
             return $"Instance InstanceId={this.InstanceId} Status={this.OrchestrationState?.OrchestrationStatus}";
         }
 
-<<<<<<< HEAD
         public override long EstimatedSize => 60 + 2 * (this.InstanceId?.Length ?? 0) + this.OrchestrationStateSize;
 
-        public void Process(CreationRequestReceived creationRequestReceived, EffectTracker effects)
-=======
         public override void Process(CreationRequestReceived creationRequestReceived, EffectTracker effects)
->>>>>>> 195cf34c
         {
             bool filterDuplicate = this.OrchestrationState != null
                 && creationRequestReceived.DedupeStatuses != null
