--- conflicted
+++ resolved
@@ -59,11 +59,7 @@
 
         const double SMOOTHING_FACTOR = 0.1;
 
-<<<<<<< HEAD
-        public override void OnRecoveryCompleted(RecoveryCompleted evt)
-=======
-        public override void OnRecoveryCompleted(EffectTracker effects)
->>>>>>> 885f7b97
+        public override void OnRecoveryCompleted(EffectTracker effects, RecoveryCompleted evt)
         {
             if (this.LocalBacklog.Count > 0)
             {
