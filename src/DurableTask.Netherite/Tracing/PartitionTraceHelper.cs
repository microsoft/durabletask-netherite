--- conflicted
+++ resolved
@@ -44,17 +44,10 @@
         {
             if (this.logLevelLimit <= LogLevel.Information)
             {
-<<<<<<< HEAD
-                this.logger.LogInformation("Part{partition:D2} Publishing LoadInfo WorkItems={workItems} Activities={activities} Timers={timers} Requests={requests} Outbox={outbox} Wakeup={wakeup} WorkerId={workerId} LatencyTrend={latencyTrend} MissRate={missRate} CacheSizeMB={cacheSizeMB} InputQueuePosition={inputQueuePosition} CommitLogPosition={commitLogPosition}",
-                    this.partitionId, info.WorkItems, info.Activities, info.Timers, info.Requests, info.Outbox, info.Wakeup, info.WorkerId, info.LatencyTrend, info.MissRate, info.CacheSizeMB, info.InputQueuePosition, info.CommitLogPosition);
+                this.logger.LogInformation("Part{partition:D2} Publishing LoadInfo WorkItems={workItems} Activities={activities} Timers={timers} Requests={requests} Outbox={outbox} Instances={instances} Wakeup={wakeup} WorkerId={workerId} LatencyTrend={latencyTrend} MissRate={missRate} CacheSizeMB={cacheSizeMB} InputQueuePosition={inputQueuePosition} CommitLogPosition={commitLogPosition}",
+                    this.partitionId, info.WorkItems, info.Activities, info.Timers, info.Requests, info.Outbox, info.Instances, info.Wakeup, info.WorkerId, info.LatencyTrend, info.MissRate, info.CacheSizeMB, info.InputQueuePosition, info.CommitLogPosition);
 
-                EtwSource.Log.PartitionLoadPublished(this.account, this.taskHub, this.partitionId, info.WorkItems, info.Activities, info.Timers, info.Requests, info.Outbox, info.Wakeup?.ToString("o") ?? "", info.WorkerId, info.LatencyTrend, info.MissRate, info.CacheSizeMB, info.InputQueuePosition, info.CommitLogPosition, TraceUtils.AppName, TraceUtils.ExtensionVersion);
-=======
-                this.logger.LogInformation("Part{partition:D2} Publishing LoadInfo WorkItems={workItems} Activities={activities} Timers={timers} Requests={requests} Outbox={outbox} Instances={instances} Wakeup={wakeup} WorkerId={workerId} LatencyTrend={latencyTrend} MissRate={missRate} InputQueuePosition={inputQueuePosition} CommitLogPosition={commitLogPosition}",
-                    this.partitionId, info.WorkItems, info.Activities, info.Timers, info.Requests, info.Outbox, info.Instances, info.Wakeup, info.WorkerId, info.LatencyTrend, info.MissRate, info.InputQueuePosition, info.CommitLogPosition);
-
-                EtwSource.Log.PartitionLoadPublished(this.account, this.taskHub, this.partitionId, info.WorkItems, info.Activities, info.Timers, info.Requests, info.Outbox, info.Instances, info.Wakeup?.ToString("o") ?? "", info.WorkerId, info.LatencyTrend, info.MissRate, info.InputQueuePosition, info.CommitLogPosition, TraceUtils.AppName, TraceUtils.ExtensionVersion);
->>>>>>> 2499572f
+                EtwSource.Log.PartitionLoadPublished(this.account, this.taskHub, this.partitionId, info.WorkItems, info.Activities, info.Timers, info.Requests, info.Outbox, info.Instances, info.Wakeup?.ToString("o") ?? "", info.WorkerId, info.LatencyTrend, info.MissRate, info.CacheSizeMB, info.InputQueuePosition, info.CommitLogPosition, TraceUtils.AppName, TraceUtils.ExtensionVersion);
             }
         }
 
