﻿// Copyright (c) Microsoft Corporation.
// Licensed under the MIT License.

namespace DurableTask.Netherite
{
    using System;
    using System.Diagnostics.Tracing;

    /// <summary>
    /// ETW Event Provider for the DurableTask.Netherite provider extension.
    /// </summary>
    /// <remarks>
    /// The ETW Provider ID for this event source is {25f9ede7-9f01-5a75-dba7-9c0ba798ac6c}.
    /// We list all events from the various layers (transport, storage) in this single file; however,
    /// we do have separate helper classes for each component.
    /// </remarks>
    [EventSource(Name = "DurableTask-Netherite")]
    class EtwSource : EventSource
    {
        /// <summary>
        /// Singleton instance used for writing events.
        /// </summary>
        public static readonly EtwSource Log = new EtwSource();

        // we should always check if verbose is enabled before doing extensive string formatting for a verbose event
        public bool IsVerboseEnabled => this.IsEnabled(EventLevel.Verbose, EventKeywords.None);

        // ----- orchestration service lifecycle

        // we are grouping all events by this instance of NetheriteOrchestrationService using a single activity id
        // and since there is only one of these per machine, we can save its id in this static field.
        static Guid serviceInstanceId;

        [Event(200, Level = EventLevel.Informational, Opcode = EventOpcode.Start, Version = 2)]
        public void OrchestrationServiceCreated(Guid OrchestrationServiceInstanceId, string Transport, string Storage, string Account, string TaskHub, string WorkerName, string AppName, string ExtensionVersion)
        {
            SetCurrentThreadActivityId(OrchestrationServiceInstanceId);
            this.WriteEvent(200, OrchestrationServiceInstanceId, Transport, Storage, Account, TaskHub, WorkerName, AppName, ExtensionVersion);
            EtwSource.serviceInstanceId = OrchestrationServiceInstanceId;
        }

        [Event(201, Level = EventLevel.Informational, Opcode = EventOpcode.Stop, Version = 1)]
        public void OrchestrationServiceStopped(Guid OrchestrationServiceInstanceId, string Account, string TaskHub, string WorkerName, string AppName, string ExtensionVersion)
        {
            SetCurrentThreadActivityId(OrchestrationServiceInstanceId);
            this.WriteEvent(201, OrchestrationServiceInstanceId, Account, TaskHub, WorkerName, AppName, ExtensionVersion);
        }

        [Event(202, Level = EventLevel.Error, Version = 1)]
        public void OrchestrationServiceError(string Account, string Message, string Details, string TaskHub, string WorkerName, string AppName, string ExtensionVersion)
        {
            SetCurrentThreadActivityId(serviceInstanceId);
            this.WriteEvent(202, Account, Message, Details, TaskHub, WorkerName, AppName, ExtensionVersion);
        }

        [Event(204, Level = EventLevel.Verbose, Version = 2)]
        public void OrchestrationServiceProgress(string Account, string Details, string TaskHub, string WorkerName, string AppName, string ExtensionVersion)
        {
            SetCurrentThreadActivityId(serviceInstanceId);
            this.WriteEvent(204, Account, Details, TaskHub, WorkerName, AppName, ExtensionVersion);
        }

        [Event(205, Level = EventLevel.Warning, Version = 1)]
        public void OrchestrationServiceWarning(string Account, string Details, string TaskHub, string WorkerName, string AppName, string ExtensionVersion)
        {
            SetCurrentThreadActivityId(serviceInstanceId);
            this.WriteEvent(205, Account, Details, TaskHub, WorkerName, AppName, ExtensionVersion);
        }

        // ----- orchestration service components

        [Event(203, Level = EventLevel.Informational, Version = 2)]
        public void NetheriteScaleRecommendation(string Account, string TaskHub, string Action, int WorkerCount, string Details, string AppName, string ExtensionVersion)
        {
            SetCurrentThreadActivityId(serviceInstanceId);
            this.WriteEvent(203, Account, TaskHub, Action, WorkerCount, Details, AppName, ExtensionVersion);
        }

        // ----- partition and client lifecycles

        [Event(210, Level = EventLevel.Informational, Version = 1)]
        public void PartitionProgress(string Account, string TaskHub, int PartitionId, string Transition, double ElapsedMs, string Details, string AppName, string ExtensionVersion)
        {
            SetCurrentThreadActivityId(serviceInstanceId);
            this.WriteEvent(210, Account, TaskHub, PartitionId, Transition, ElapsedMs, Details, AppName, ExtensionVersion);
        }

        [Event(211, Level = EventLevel.Warning, Version = 1)]
        public void PartitionWarning(string Account, string TaskHub, int PartitionId, string Context, bool TerminatesPartition, string Message, string Details, string AppName, string ExtensionVersion)
        {
            SetCurrentThreadActivityId(serviceInstanceId);
            this.WriteEvent(211, Account, TaskHub, PartitionId, Context, TerminatesPartition, Message, Details, AppName, ExtensionVersion);
        }

        [Event(212, Level = EventLevel.Error, Version = 1)]
        public void PartitionError(string Account, string TaskHub, int PartitionId, string Context, bool TerminatesPartition, string Message, string Details, string AppName, string ExtensionVersion)
        {
            SetCurrentThreadActivityId(serviceInstanceId);
            this.WriteEvent(212, Account, TaskHub, PartitionId, Context, TerminatesPartition, Message, Details, AppName, ExtensionVersion);
        }

        [Event(213, Level = EventLevel.Informational, Version = 1)]
        public void ClientProgress(string Account, string TaskHub, Guid ClientId, string Details, string AppName, string ExtensionVersion)
        {
            SetCurrentThreadActivityId(serviceInstanceId);
            this.WriteEvent(213, Account, TaskHub, ClientId, Details, AppName, ExtensionVersion);
        }

        [Event(214, Level = EventLevel.Warning, Version = 1)]
        public void ClientWarning(string Account, string TaskHub, Guid ClientId, string Context, string Message, string Details, string AppName, string ExtensionVersion)
        {
            SetCurrentThreadActivityId(serviceInstanceId);
            this.WriteEvent(214, Account, TaskHub, ClientId, Context, Message, Details, AppName, ExtensionVersion);
        }

        [Event(215, Level = EventLevel.Error, Version = 1)]
        public void ClientError(string Account, string TaskHub, Guid ClientId, string Context, string Message, string Details, string AppName, string ExtensionVersion)
        {
            SetCurrentThreadActivityId(serviceInstanceId);
            this.WriteEvent(215, Account, TaskHub, ClientId, Context, Message, Details, AppName, ExtensionVersion);
        }

        [Event(216, Level = EventLevel.Verbose, Version = 1)]
        public void ClientTimerProgress(string Account, string TaskHub, Guid ClientId, string Details, string AppName, string ExtensionVersion)
        {
            SetCurrentThreadActivityId(serviceInstanceId);
            this.WriteEvent(216, Account, TaskHub, ClientId, Details, AppName, ExtensionVersion);
        }

        [Event(217, Level = EventLevel.Warning, Version = 1)]
        public void ClientRequestTimeout(string Account, string TaskHub, Guid ClientId, string PartitionEventId, int PartitionId, string AppName, string ExtensionVersion)
        {
            SetCurrentThreadActivityId(serviceInstanceId);
            this.WriteEvent(217, Account, TaskHub, ClientId, PartitionEventId, PartitionId, AppName, ExtensionVersion);
        }

        // ----- specific events relating to DurableTask concepts (TaskMessage, OrchestrationWorkItem, Instance)

        [Event(220, Level = EventLevel.Verbose, Version = 1)]
        public void TaskMessageReceived(string Account, string TaskHub, int PartitionId, long CommitLogPosition, string MessageId, string EventType, int TaskEventId, string InstanceId, string ExecutionId, string QueuePosition, string AppName, string ExtensionVersion)
        {
            SetCurrentThreadActivityId(serviceInstanceId);
            this.WriteEvent(220, Account, TaskHub, PartitionId, CommitLogPosition, MessageId, EventType, TaskEventId, InstanceId, ExecutionId, QueuePosition, AppName, ExtensionVersion);
        }

        [Event(221, Level = EventLevel.Verbose, Version = 1)]
        public void TaskMessageSent(string Account, string TaskHub, int PartitionId, string MessageId, string EventType, int TaskEventId, string InstanceId, string ExecutionId, string PersistenceDelayMs, string SendDelayMs, string AppName, string ExtensionVersion)
        {
            SetCurrentThreadActivityId(serviceInstanceId);
            this.WriteEvent(221, Account, TaskHub, PartitionId, MessageId, EventType, TaskEventId, InstanceId, ExecutionId, PersistenceDelayMs, SendDelayMs, AppName, ExtensionVersion);
        }

        [Event(222, Level = EventLevel.Warning, Version = 1)]
        public void TaskMessageDiscarded(string Account, string TaskHub, int PartitionId, string MessageId, string Details, string EventType, int TaskEventId, string InstanceId, string ExecutionId, string AppName, string ExtensionVersion)
        {
            SetCurrentThreadActivityId(serviceInstanceId);
            this.WriteEvent(222, Account, TaskHub, PartitionId, MessageId, Details, EventType, TaskEventId, InstanceId, ExecutionId, AppName, ExtensionVersion);
        }

        [Event(223, Level = EventLevel.Verbose, Version = 2)]
        public void WorkItemQueued(string Account, string TaskHub, int PartitionId, string WorkItemType, string WorkItemId, string InstanceId, string ExecutionType, int historySize, string ConsumedMessageIds, string AppName, string ExtensionVersion)
        {
            SetCurrentThreadActivityId(serviceInstanceId);
            this.WriteEvent(223, Account, TaskHub, PartitionId, WorkItemType, WorkItemId, InstanceId, ExecutionType, historySize, ConsumedMessageIds, AppName, ExtensionVersion);
        }

        [Event(224, Level = EventLevel.Informational, Version = 1)]
        public void WorkItemStarted(string Account, string TaskHub, int PartitionId, string WorkItemType, string WorkItemId, string InstanceId, string ExecutionType, string ConsumedMessageIds, string AppName, string ExtensionVersion)
        {
            SetCurrentThreadActivityId(serviceInstanceId);
            this.WriteEvent(224, Account, TaskHub, PartitionId, WorkItemType, WorkItemId, InstanceId, ExecutionType, ConsumedMessageIds, AppName, ExtensionVersion);
        }

        [Event(225, Level = EventLevel.Informational, Version = 3)]
        public void WorkItemCompleted(string Account, string TaskHub, int PartitionId, string WorkItemType, string WorkItemId, string InstanceId, string RuntimeStatus, double ElapsedMs, long ProducedMessages, string AppName, string ExtensionVersion)
        {
            SetCurrentThreadActivityId(serviceInstanceId);
            this.WriteEvent(225, Account, TaskHub, PartitionId, WorkItemType, WorkItemId, InstanceId, RuntimeStatus, ElapsedMs, ProducedMessages, AppName, ExtensionVersion);
        }

        [Event(226, Level = EventLevel.Warning, Version = 1)]
        public void WorkItemDiscarded(string Account, string TaskHub, int PartitionId, string WorkItemType, string WorkItemId, string InstanceId, string Details, string ReplacedBy, string AppName, string ExtensionVersion)
        {
            SetCurrentThreadActivityId(serviceInstanceId);
            this.WriteEvent(226, Account, TaskHub, PartitionId, WorkItemType, WorkItemId, InstanceId, Details, ReplacedBy, AppName, ExtensionVersion);
        }

        [Event(227, Level = EventLevel.Verbose, Version = 3)]
        public void InstanceUpdated(string Account, string TaskHub, int PartitionId, string InstanceId, string ExecutionId, string PartitionEventId, string RuntimeStatus, int NewEventCount, int EventCount, long HistorySize, string NewEvents, string EventType, int Episode, string AppName, string ExtensionVersion)
        {
            SetCurrentThreadActivityId(serviceInstanceId);
            this.WriteEvent(227, Account, TaskHub, PartitionId, InstanceId, ExecutionId, PartitionEventId, RuntimeStatus, NewEventCount, EventCount, HistorySize, NewEvents, EventType, Episode, AppName, ExtensionVersion);
        }

        [Event(228, Level = EventLevel.Verbose, Version = 2)]
        public void InstanceStatusFetched(string Account, string TaskHub, int PartitionId, string InstanceId, string ExecutionId, string RuntimeStatus, string PartitionEventId, double ElapsedMs, string AppName, string ExtensionVersion)
        {
            SetCurrentThreadActivityId(serviceInstanceId);
            this.WriteEvent(228, Account, TaskHub, PartitionId, InstanceId, ExecutionId, RuntimeStatus, PartitionEventId, ElapsedMs, AppName, ExtensionVersion);
        }

        [Event(229, Level = EventLevel.Verbose, Version = 2)]
        public void InstanceHistoryFetched(string Account, string TaskHub, int PartitionId, string InstanceId, string ExecutionId, int EventCount, int Episode, string PartitionEventId, double ElapsedMs, string AppName, string ExtensionVersion)
        {
            SetCurrentThreadActivityId(serviceInstanceId);
            this.WriteEvent(229, Account, TaskHub, PartitionId, InstanceId, ExecutionId, EventCount, Episode, PartitionEventId, ElapsedMs, AppName, ExtensionVersion);
        }

        // ----- general event processing and statistics

        [Event(240, Level = EventLevel.Informational, Version = 3)]
        public void PartitionEventProcessed(string Account, string TaskHub, int PartitionId, long CommitLogPosition, string Category, string PartitionEventId, string EventInfo, string InstanceId, long NextCommitLogPosition, long NextInputQueuePosition, double QueueElapsedMs, double FetchElapsedMs, double ElapsedMs, bool IsReplaying, string AppName, string ExtensionVersion)
        {
            SetCurrentThreadActivityId(serviceInstanceId);
            this.WriteEvent(240, Account, TaskHub, PartitionId, CommitLogPosition, Category, PartitionEventId, EventInfo, InstanceId, NextCommitLogPosition, NextInputQueuePosition, QueueElapsedMs, FetchElapsedMs, ElapsedMs, IsReplaying, AppName, ExtensionVersion);
        }

        [Event(241, Level = EventLevel.Verbose, Version = 1)]
        public void PartitionEventDetail(string Account, string TaskHub, int PartitionId, long CommitLogPosition, string PartitionEventId, string Details, string AppName, string ExtensionVersion)
        {
            SetCurrentThreadActivityId(serviceInstanceId);
            this.WriteEvent(241, Account, TaskHub, PartitionId, CommitLogPosition, PartitionEventId, Details, AppName, ExtensionVersion);
        }

        [Event(242, Level = EventLevel.Warning, Version = 1)]
        public void PartitionEventWarning(string Account, string TaskHub, int PartitionId, long CommitLogPosition, string PartitionEventId, string Details, string AppName, string ExtensionVersion)
        {
            SetCurrentThreadActivityId(serviceInstanceId);
            this.WriteEvent(242, Account, TaskHub, PartitionId, CommitLogPosition, PartitionEventId, Details, AppName, ExtensionVersion);
        }

        [Event(243, Level = EventLevel.Verbose, Version = 1)]
        public void ClientReceivedEvent(string Account, string TaskHub, Guid ClientId, string PartitionEventId, string EventInfo, string AppName, string ExtensionVersion)
        {
            SetCurrentThreadActivityId(serviceInstanceId);
            this.WriteEvent(243, Account, TaskHub, ClientId, PartitionEventId, EventInfo, AppName, ExtensionVersion);
        }

        [Event(244, Level = EventLevel.Verbose, Version = 1)]
        public void ClientSentEvent(string Account, string TaskHub, Guid ClientId, string PartitionEventId, string EventInfo, string AppName, string ExtensionVersion)
        {
            SetCurrentThreadActivityId(serviceInstanceId);
            this.WriteEvent(244, Account, TaskHub, ClientId, PartitionEventId, EventInfo, AppName, ExtensionVersion);
        }

        [Event(245, Level = EventLevel.Informational, Version = 1)]
        public void PartitionOffloadDecision(string Account, string TaskHub, int PartitionId, string PartitionEventId, int ReportedLocalLoad, int Pending, int Backlog, int Remotes, string Distribution, string AppName, string ExtensionVersion)
        {
            SetCurrentThreadActivityId(serviceInstanceId);
            this.WriteEvent(245, Account, TaskHub, PartitionId, PartitionEventId, ReportedLocalLoad, Pending, Backlog, Remotes, Distribution, AppName, ExtensionVersion);
        }

        [Event(246, Level = EventLevel.Informational, Version = 2)]
<<<<<<< HEAD
        public void PartitionLoadPublished(string Account, string TaskHub, int PartitionId, int WorkItems, int Activities, int Timers, int Requests, int Outbox, string NextTimer, string WorkerId, string LatencyTrend, double MissRate, double CacheSizeMB, long InputQueuePosition, long CommitLogPosition, string AppName, string ExtensionVersion)
        {
            SetCurrentThreadActivityId(serviceInstanceId);
            this.WriteEvent(246, Account, TaskHub, PartitionId, WorkItems, Activities, Timers, Requests, Outbox, NextTimer, WorkerId, LatencyTrend, MissRate, CacheSizeMB, InputQueuePosition, CommitLogPosition, AppName, ExtensionVersion);
=======
        public void PartitionLoadPublished(string Account, string TaskHub, int PartitionId, int WorkItems, int Activities, int Timers, int Requests, int Outbox, long Instances, string NextTimer, string WorkerId, string LatencyTrend, double MissRate, long InputQueuePosition, long CommitLogPosition, string AppName, string ExtensionVersion)
        {
            SetCurrentThreadActivityId(serviceInstanceId);
            this.WriteEvent(246, Account, TaskHub, PartitionId, WorkItems, Activities, Timers, Requests, Outbox, Instances, NextTimer, WorkerId, LatencyTrend, MissRate, InputQueuePosition, CommitLogPosition, AppName, ExtensionVersion);
>>>>>>> 2499572f
        }

        [Event(247, Level = EventLevel.Verbose, Version = 2)]
        public void BatchWorkerProgress(string Account, string TaskHub, string PartitionId, string Worker, int BatchSize, double ElapsedMs, string NextBatch, string AppName, string ExtensionVersion)
        {
            SetCurrentThreadActivityId(serviceInstanceId);
            this.WriteEvent(247, Account, TaskHub, PartitionId, Worker, BatchSize, ElapsedMs, NextBatch, AppName, ExtensionVersion);
        }

        // ----- Faster Storage

        [Event(250, Level = EventLevel.Informational, Version = 2)]
        public void FasterStoreCreated(string Account, string TaskHub, int PartitionId, long InputQueuePosition, long ElapsedMs, string AppName, string ExtensionVersion)
        {
            SetCurrentThreadActivityId(serviceInstanceId);
            this.WriteEvent(250, Account, TaskHub, PartitionId, InputQueuePosition, ElapsedMs, AppName, ExtensionVersion);
        }

        [Event(251, Level = EventLevel.Informational, Version = 1)]
        public void FasterCheckpointStarted(string Account, string TaskHub, int PartitionId, Guid CheckpointId, string Details, string StoreStats, long CommitLogPosition, long InputQueuePosition, string AppName, string ExtensionVersion)
        {
            SetCurrentThreadActivityId(serviceInstanceId);
            this.WriteEvent(251, Account, TaskHub, PartitionId, CheckpointId, Details, StoreStats, CommitLogPosition, InputQueuePosition, AppName, ExtensionVersion);
        }

        [Event(252, Level = EventLevel.Informational, Version = 2)]
        public void FasterCheckpointPersisted(string Account, string TaskHub, int PartitionId, Guid CheckpointId, string Details, long CommitLogPosition, long InputQueuePosition, long ElapsedMs, string AppName, string ExtensionVersion)
        {
            SetCurrentThreadActivityId(serviceInstanceId);
            this.WriteEvent(252, Account, TaskHub, PartitionId, CheckpointId, Details, CommitLogPosition, InputQueuePosition, ElapsedMs, AppName, ExtensionVersion);
        }

        [Event(253, Level = EventLevel.Verbose, Version = 2)]
        public void FasterLogPersisted(string Account, string TaskHub, int PartitionId, long CommitLogPosition, long NumberEvents, long SizeInBytes, long ElapsedMs, string AppName, string ExtensionVersion)
        {
            SetCurrentThreadActivityId(serviceInstanceId);
            this.WriteEvent(253, Account, TaskHub, PartitionId, CommitLogPosition, NumberEvents, SizeInBytes, ElapsedMs, AppName, ExtensionVersion);
        }

        [Event(254, Level = EventLevel.Informational, Version = 2)]
        public void FasterCheckpointLoaded(string Account, string TaskHub, int PartitionId, long CommitLogPosition, long InputQueuePosition, string StoreStats, long ElapsedMs, string AppName, string ExtensionVersion)
        {
            SetCurrentThreadActivityId(serviceInstanceId);
            this.WriteEvent(254, Account, TaskHub, PartitionId, CommitLogPosition, InputQueuePosition, StoreStats, ElapsedMs, AppName, ExtensionVersion);
        }

        [Event(255, Level = EventLevel.Informational, Version = 2)]
        public void FasterLogReplayed(string Account, string TaskHub, int PartitionId, long CommitLogPosition, long InputQueuePosition, long NumberEvents, long SizeInBytes, string StoreStats, long ElapsedMs, string AppName, string ExtensionVersion)
        {
            SetCurrentThreadActivityId(serviceInstanceId);
            this.WriteEvent(255, Account, TaskHub, PartitionId, CommitLogPosition, InputQueuePosition, NumberEvents, SizeInBytes, StoreStats, ElapsedMs, AppName, ExtensionVersion);
        }

        [Event(256, Level = EventLevel.Error, Version = 1)]
        public void FasterStorageError(string Account, string TaskHub, int PartitionId, string Context, string Details, string AppName, string ExtensionVersion)
        {
            SetCurrentThreadActivityId(serviceInstanceId);
            this.WriteEvent(256, Account, TaskHub, PartitionId, Context, Details, AppName, ExtensionVersion);
        }

        [Event(259, Level = EventLevel.Verbose, Version = 1)]
        public void FasterProgress(string Account, string TaskHub, int PartitionId, string Details, string AppName, string ExtensionVersion)
        {
            SetCurrentThreadActivityId(serviceInstanceId);
            this.WriteEvent(259, Account, TaskHub, PartitionId, Details, AppName, ExtensionVersion);
        }

        [Event(260, Level = EventLevel.Informational, Version = 1)]
        public void FasterLeaseAcquired(string Account, string TaskHub, int PartitionId, string AppName, string ExtensionVersion)
        {
            SetCurrentThreadActivityId(serviceInstanceId);
            this.WriteEvent(260, Account, TaskHub, PartitionId, AppName, ExtensionVersion);
        }

        [Event(261, Level = EventLevel.Verbose, Version = 1)]
        public void FasterLeaseRenewed(string Account, string TaskHub, int PartitionId, double ElapsedSeconds, string AppName, string ExtensionVersion)
        {
            SetCurrentThreadActivityId(serviceInstanceId);
            this.WriteEvent(261, Account, TaskHub, PartitionId, ElapsedSeconds, AppName, ExtensionVersion);
        }

        [Event(262, Level = EventLevel.Informational, Version = 1)]
        public void FasterLeaseReleased(string Account, string TaskHub, int PartitionId, double ElapsedSeconds, string AppName, string ExtensionVersion)
        {
            SetCurrentThreadActivityId(serviceInstanceId);
            this.WriteEvent(262, Account, TaskHub, PartitionId, ElapsedSeconds, AppName, ExtensionVersion);
        }

        [Event(263, Level = EventLevel.Warning, Version = 1)]
        public void FasterLeaseLost(string Account, string TaskHub, int PartitionId, string Details, double ElapsedSeconds, string AppName, string ExtensionVersion)
        {
            SetCurrentThreadActivityId(serviceInstanceId);
            this.WriteEvent(263, Account, TaskHub, PartitionId, Details, ElapsedSeconds, AppName, ExtensionVersion);
        }

        [Event(264, Level = EventLevel.Verbose, Version = 1)]
        public void FasterLeaseProgress(string Account, string TaskHub, int PartitionId, string Details, string AppName, string ExtensionVersion)
        {
            SetCurrentThreadActivityId(serviceInstanceId);
            this.WriteEvent(264, Account, TaskHub, PartitionId, Details, AppName, ExtensionVersion);
        }

        [Event(265, Level = EventLevel.Verbose, Version = 2)]
        public void FasterStorageProgress(string Account, string TaskHub, int PartitionId, string Details, string AppName, string ExtensionVersion)
        {
            SetCurrentThreadActivityId(serviceInstanceId);
            this.WriteEvent(265, Account, TaskHub, PartitionId, Details, AppName, ExtensionVersion);
        }

        [Event(266, Level = EventLevel.Verbose, Version = 1)]
        public void FasterAzureStorageAccessCompleted(string Account, string TaskHub, int PartitionId, string Intent, long Size, string Operation, string Target, double Latency, int Attempt, string AppName, string ExtensionVersion)
        {
            SetCurrentThreadActivityId(serviceInstanceId);
            this.WriteEvent(266, Account, TaskHub, PartitionId, Intent, Size, Operation, Target, Latency, Attempt, AppName, ExtensionVersion);
        }

        [Event(267, Level = EventLevel.Warning, Version = 1)]
        public void FasterPerfWarning(string Account, string TaskHub, int PartitionId, string Details, string AppName, string ExtensionVersion)
        {
            SetCurrentThreadActivityId(serviceInstanceId);
            this.WriteEvent(267, Account, TaskHub, PartitionId, Details, AppName, ExtensionVersion);
        }

        // ----- EventHubs Transport

        [Event(270, Level = EventLevel.Informational, Version = 1)]
        public void EventHubsInformation(string Account, string TaskHub, string EventHubsNamespace, string PartitionId, string Details, string AppName, string ExtensionVersion)
        {
            SetCurrentThreadActivityId(serviceInstanceId);
            this.WriteEvent(270, Account, TaskHub, EventHubsNamespace, PartitionId, Details, AppName, ExtensionVersion);
        }

        [Event(271, Level = EventLevel.Warning, Version = 1)]
        public void EventHubsWarning(string Account, string TaskHub, string EventHubsNamespace, string PartitionId, string Details, string AppName, string ExtensionVersion)
        {
            SetCurrentThreadActivityId(serviceInstanceId);
            this.WriteEvent(271, Account, TaskHub, EventHubsNamespace, PartitionId, Details, AppName, ExtensionVersion);
        }

        [Event(272, Level = EventLevel.Error, Version = 1)]
        public void EventHubsError(string Account, string TaskHub, string EventHubsNamespace, string PartitionId, string Details, string AppName, string ExtensionVersion)
        {
            SetCurrentThreadActivityId(serviceInstanceId);
            this.WriteEvent(272, Account, TaskHub, EventHubsNamespace, PartitionId, Details, AppName, ExtensionVersion);
        }

        [Event(273, Level = EventLevel.Verbose, Version = 1)]
        public void EventHubsDebug(string Account, string TaskHub, string EventHubsNamespace, string PartitionId, string Details, string AppName, string ExtensionVersion)
        {
            SetCurrentThreadActivityId(serviceInstanceId);
            this.WriteEvent(273, Account, TaskHub, EventHubsNamespace, PartitionId, Details, AppName, ExtensionVersion);
        }

        [Event(274, Level = EventLevel.Verbose, Version = 1)]
        public void EventHubsTrace(string Account, string TaskHub, string EventHubsNamespace, string PartitionId, string Details, string AppName, string ExtensionVersion)
        {
            SetCurrentThreadActivityId(serviceInstanceId);
            this.WriteEvent(274, Account, TaskHub, EventHubsNamespace, PartitionId, Details, AppName, ExtensionVersion);
        }

        // ----- LoadMonitor
        [Event(275, Level = EventLevel.Informational, Version = 1)]
        public void LoadMonitorProgress(string Account, string TaskHub, string Details, string AppName, string ExtensionVersion)
        {
            SetCurrentThreadActivityId(serviceInstanceId);
            this.WriteEvent(275, Account, TaskHub, Details, AppName, ExtensionVersion);
        }

        [Event(276, Level = EventLevel.Warning, Version = 1)]
        public void LoadMonitorWarning(string Account, string TaskHub, string Details, string AppName, string ExtensionVersion)
        {
            SetCurrentThreadActivityId(serviceInstanceId);
            this.WriteEvent(276, Account, TaskHub, Details, AppName, ExtensionVersion);
        }

        [Event(277, Level = EventLevel.Error, Version = 1)]
        public void LoadMonitorError(string Account, string TaskHub, string Message, string Details, string AppName, string ExtensionVersion)
        {
            SetCurrentThreadActivityId(serviceInstanceId);
            this.WriteEvent(277, Account, TaskHub, Message, Details, AppName, ExtensionVersion);
        }
    }
}<|MERGE_RESOLUTION|>--- conflicted
+++ resolved
@@ -251,17 +251,10 @@
         }
 
         [Event(246, Level = EventLevel.Informational, Version = 2)]
-<<<<<<< HEAD
-        public void PartitionLoadPublished(string Account, string TaskHub, int PartitionId, int WorkItems, int Activities, int Timers, int Requests, int Outbox, string NextTimer, string WorkerId, string LatencyTrend, double MissRate, double CacheSizeMB, long InputQueuePosition, long CommitLogPosition, string AppName, string ExtensionVersion)
-        {
-            SetCurrentThreadActivityId(serviceInstanceId);
-            this.WriteEvent(246, Account, TaskHub, PartitionId, WorkItems, Activities, Timers, Requests, Outbox, NextTimer, WorkerId, LatencyTrend, MissRate, CacheSizeMB, InputQueuePosition, CommitLogPosition, AppName, ExtensionVersion);
-=======
-        public void PartitionLoadPublished(string Account, string TaskHub, int PartitionId, int WorkItems, int Activities, int Timers, int Requests, int Outbox, long Instances, string NextTimer, string WorkerId, string LatencyTrend, double MissRate, long InputQueuePosition, long CommitLogPosition, string AppName, string ExtensionVersion)
-        {
-            SetCurrentThreadActivityId(serviceInstanceId);
-            this.WriteEvent(246, Account, TaskHub, PartitionId, WorkItems, Activities, Timers, Requests, Outbox, Instances, NextTimer, WorkerId, LatencyTrend, MissRate, InputQueuePosition, CommitLogPosition, AppName, ExtensionVersion);
->>>>>>> 2499572f
+        public void PartitionLoadPublished(string Account, string TaskHub, int PartitionId, int WorkItems, int Activities, int Timers, int Requests, int Outbox, long Instances, string NextTimer, string WorkerId, string LatencyTrend, double MissRate, double CacheSizeMB, long InputQueuePosition, long CommitLogPosition, string AppName, string ExtensionVersion)
+        {
+            SetCurrentThreadActivityId(serviceInstanceId);
+            this.WriteEvent(246, Account, TaskHub, PartitionId, WorkItems, Activities, Timers, Requests, Outbox, Instances, NextTimer, WorkerId, LatencyTrend, MissRate, CacheSizeMB, InputQueuePosition, CommitLogPosition, AppName, ExtensionVersion);
         }
 
         [Event(247, Level = EventLevel.Verbose, Version = 2)]
