﻿<Project Sdk="Microsoft.NET.Sdk">

  <PropertyGroup>
    <TargetFrameworks>netstandard2.1;netstandard2.0;netcoreapp3.1;net5.0</TargetFrameworks>
    <LangVersion>latest</LangVersion>
    <GeneratePackageOnBuild>true</GeneratePackageOnBuild>
    <IncludeSymbols>true</IncludeSymbols>
    <DebugType>embedded</DebugType>
    <RepositoryUrl>https://github.com/microsoft/durabletask-netherite</RepositoryUrl>
    <PublishRepositoryUrl>true</PublishRepositoryUrl>
    <EmbedUntrackedSources>true</EmbedUntrackedSources>
    <Authors>Microsoft</Authors>
    <PackageProjectUrl>https://github.com/microsoft/durabletask-netherite</PackageProjectUrl>
    <PackageLicenseExpression>MIT</PackageLicenseExpression>
    <Copyright>© Microsoft Corporation. All rights reserved.</Copyright>
    <SignAssembly>true</SignAssembly>
    <AssemblyOriginatorKeyFile>..\..\sign.snk</AssemblyOriginatorKeyFile>
    <Description>Netherite orchestration service provider for the Durable Task Framework.</Description>
    <PackageTags>Azure Task Durable Orchestration Workflow Activity Reliable EventHubs</PackageTags>
    <PackageId>Microsoft.Azure.DurableTask.Netherite</PackageId>
    <PackageIcon>icon.png</PackageIcon>
    <AllowUnsafeBlocks>true</AllowUnsafeBlocks>
  </PropertyGroup>

  <!-- Version settings: https://andrewlock.net/version-vs-versionsuffix-vs-packageversion-what-do-they-all-mean/ -->
  <PropertyGroup>
    <MajorVersion>1</MajorVersion>
	<MinorVersion>1</MinorVersion>
	<PatchVersion>0</PatchVersion>
	<VersionPrefix>$(MajorVersion).$(MinorVersion).$(PatchVersion)</VersionPrefix>
    <VersionSuffix></VersionSuffix>
    <AssemblyVersion>$(MajorVersion).0.0.0</AssemblyVersion>
    <BuildSuffix Condition="'$(GITHUB_RUN_NUMBER)' != ''">.$(GITHUB_RUN_NUMBER)</BuildSuffix>
    <FileVersion>$(VersionPrefix)$(BuildSuffix)</FileVersion>
  </PropertyGroup>
  
  <ItemGroup>
    <None Include="icon.png" Pack="true" PackagePath="\" />
  </ItemGroup>

  <PropertyGroup Condition="'$(Configuration)|$(Platform)'=='Debug|AnyCPU'">
    <NoWarn>NU5125;NU5048</NoWarn>
  </PropertyGroup>
	
  <ItemGroup Condition="'$(Configuration)'=='Release'">
    <Content Include="..\..\_manifest\**">
      <Pack>true</Pack>
      <PackagePath>content/SBOM</PackagePath>
    </Content>
  </ItemGroup>
  
  <ItemGroup>
    <PackageReference Include="Azure.Messaging.EventHubs" Version="5.7.0" />
    <PackageReference Include="Microsoft.Azure.Cosmos.Table" Version="1.0.8" />
    <PackageReference Include="Microsoft.Azure.EventHubs.Processor" Version="4.3.2" />
    <PackageReference Include="Microsoft.Azure.Storage.Blob" Version="11.2.3" />
<<<<<<< HEAD
    <PackageReference Include="Microsoft.FASTER.Core" Version="2.0.2" />
    <PackageReference Include="Microsoft.Azure.DurableTask.Core" Version="2.7.0" />
    <PackageReference Include="Newtonsoft.Json" Version="13.0.1" />
=======
    <PackageReference Include="Microsoft.FASTER.Core" Version="2.0.14" />
    <PackageReference Include="Microsoft.Azure.DurableTask.Core" Version="2.10.0" />
    <PackageReference Include="Newtonsoft.Json" Version="11.0.2" />
>>>>>>> e79329f2
    <PackageReference Include="Microsoft.SourceLink.GitHub" Version="1.1.1" PrivateAssets="All" />
    <PackageReference Include="System.Threading.Channels" Version="4.7.1" />
  </ItemGroup>

</Project><|MERGE_RESOLUTION|>--- conflicted
+++ resolved
@@ -54,15 +54,9 @@
     <PackageReference Include="Microsoft.Azure.Cosmos.Table" Version="1.0.8" />
     <PackageReference Include="Microsoft.Azure.EventHubs.Processor" Version="4.3.2" />
     <PackageReference Include="Microsoft.Azure.Storage.Blob" Version="11.2.3" />
-<<<<<<< HEAD
-    <PackageReference Include="Microsoft.FASTER.Core" Version="2.0.2" />
-    <PackageReference Include="Microsoft.Azure.DurableTask.Core" Version="2.7.0" />
-    <PackageReference Include="Newtonsoft.Json" Version="13.0.1" />
-=======
     <PackageReference Include="Microsoft.FASTER.Core" Version="2.0.14" />
     <PackageReference Include="Microsoft.Azure.DurableTask.Core" Version="2.10.0" />
-    <PackageReference Include="Newtonsoft.Json" Version="11.0.2" />
->>>>>>> e79329f2
+	<PackageReference Include="Newtonsoft.Json" Version="13.0.1" />
     <PackageReference Include="Microsoft.SourceLink.GitHub" Version="1.1.1" PrivateAssets="All" />
     <PackageReference Include="System.Threading.Channels" Version="4.7.1" />
   </ItemGroup>
