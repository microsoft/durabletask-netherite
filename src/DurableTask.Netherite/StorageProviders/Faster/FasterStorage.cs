﻿// Copyright (c) Microsoft Corporation.
// Licensed under the MIT License.

namespace DurableTask.Netherite.Faster
{
    using System;
    using System.Collections.Generic;
    using System.Diagnostics;
    using System.Linq;
    using System.Threading;
    using System.Threading.Tasks;
    using Microsoft.Azure.Storage;
    using Microsoft.Extensions.Logging;

    class FasterStorage : IPartitionState
    {
        readonly CloudStorageAccount storageAccount;
        readonly string localFileDirectory;
        readonly CloudStorageAccount pageBlobStorageAccount;
        readonly string taskHubName;
        readonly string pathPrefix;
        readonly ILogger logger;
        readonly MemoryTracker memoryTracker;

        Partition partition;
        BlobManager blobManager;
        LogWorker logWorker;
        StoreWorker storeWorker;
        FasterLog log;
        TrackedObjectStore store;

        CancellationToken terminationToken;
        Task terminationTokenTask;

        internal FasterTraceHelper TraceHelper { get; private set; }

<<<<<<< HEAD
        public long TargetMemorySize { get; set; }

        public FasterStorage(NetheriteOrchestrationServiceSettings settings, ILoggerFactory loggerFactory)
=======
        public FasterStorage(string connectionString, string pageBlobConnectionString, string localFileDirectory, string taskHubName, string pathPrefix, ILoggerFactory loggerFactory)
>>>>>>> 2499572f
        {
            string connectionString = settings.ResolvedStorageConnectionString;
            string pageBlobConnectionString = settings.ResolvedPageBlobStorageConnectionString;

            if (!string.IsNullOrEmpty(settings.UseLocalDirectoryForPartitionStorage))
            {
                this.localFileDirectory = settings.UseLocalDirectoryForPartitionStorage;
            }
            else
            { 
                this.storageAccount = CloudStorageAccount.Parse(connectionString);
            }
            if (pageBlobConnectionString != connectionString && !string.IsNullOrEmpty(pageBlobConnectionString))
            {
                this.pageBlobStorageAccount = CloudStorageAccount.Parse(pageBlobConnectionString);
            }
            else
            {
                this.pageBlobStorageAccount = this.storageAccount;
            }
<<<<<<< HEAD
            this.taskHubName = settings.HubName;
=======
            this.taskHubName = taskHubName;
            this.pathPrefix = pathPrefix;
>>>>>>> 2499572f
            this.logger = loggerFactory.CreateLogger($"{NetheriteOrchestrationService.LoggerCategoryName}.FasterStorage");
            this.memoryTracker = new MemoryTracker(this);
            this.TargetMemorySize = settings.FasterCacheSizeMB ?? 200 * 1024 * 1024;

            if (settings.TestHooks?.CacheDebugger != null)
            {
                settings.TestHooks.CacheDebugger.MemoryTracker = this.memoryTracker;
            }
        }

        public static Task DeleteTaskhubStorageAsync(string connectionString, string pageBlobConnectionString, string localFileDirectory, string taskHubName, string pathPrefix)
        {
            var storageAccount = string.IsNullOrEmpty(connectionString) ? null : CloudStorageAccount.Parse(connectionString);
            var pageBlobAccount = string.IsNullOrEmpty(pageBlobConnectionString) ? storageAccount : CloudStorageAccount.Parse(pageBlobConnectionString);
            return BlobManager.DeleteTaskhubStorageAsync(storageAccount, pageBlobAccount, localFileDirectory, taskHubName, pathPrefix);
        }

        async Task<T> TerminationWrapper<T>(Task<T> what)
        {
            // wrap a task so the await is canceled if this partition terminates
            await Task.WhenAny(what, this.terminationTokenTask);
            this.terminationToken.ThrowIfCancellationRequested();
            return await what;
        }

        async Task TerminationWrapper(Task what)
        {
            // wrap a task so the await is canceled if this partition terminates
            await Task.WhenAny(what, this.terminationTokenTask);
            this.terminationToken.ThrowIfCancellationRequested();
            await what;
        }

        public async Task<long> CreateOrRestoreAsync(Partition partition, IPartitionErrorHandler errorHandler, long firstInputQueuePosition)
        {
            this.partition = partition;
            this.terminationToken = errorHandler.Token;
            this.terminationTokenTask = Task.Delay(-1, errorHandler.Token);

            int psfCount = 0;

            this.blobManager = new BlobManager(
                this.storageAccount,
                this.pageBlobStorageAccount,
                this.localFileDirectory,
                this.taskHubName,
                this.pathPrefix,
                partition.Settings.TestHooks?.FaultInjector,
                this.logger,
                this.partition.Settings.StorageLogLevelLimit,
                partition.PartitionId,
                errorHandler,
                psfCount);

            this.TraceHelper = this.blobManager.TraceHelper;
            this.blobManager.FaultInjector?.Starting(this.blobManager);

            this.TraceHelper.FasterProgress("Starting BlobManager");
            await this.TerminationWrapper(this.blobManager.StartAsync());


            var stopwatch = new System.Diagnostics.Stopwatch();
            stopwatch.Start();

            this.TraceHelper.FasterProgress("Creating FasterLog");
            this.log = new FasterLog(this.blobManager, partition.Settings);

            if (partition.Settings.UseAlternateObjectStore)
            {
                this.TraceHelper.FasterProgress("Creating FasterAlt");
                this.store = new FasterAlt(this.partition, this.blobManager);
            }
            else
            {
                this.TraceHelper.FasterProgress("Creating FasterKV");
                this.store = new FasterKV(this.partition, this.blobManager, this.memoryTracker);
            }

            this.TraceHelper.FasterProgress("Creating StoreWorker");
            this.storeWorker = new StoreWorker(this.store, this.partition, this.TraceHelper, this.blobManager, this.terminationToken);

            this.TraceHelper.FasterProgress("Creating LogWorker");
            this.logWorker = this.storeWorker.LogWorker = new LogWorker(this.blobManager, this.log, this.partition, this.storeWorker, this.TraceHelper, this.terminationToken);

            if (this.log.TailAddress == this.log.BeginAddress)
            {
                // take an (empty) checkpoint immediately to ensure the paths are working
                try
                {
                    this.TraceHelper.FasterProgress("Creating store");

                    // this is a fresh partition
                    await this.TerminationWrapper(this.storeWorker.Initialize(this.log.BeginAddress, firstInputQueuePosition));

                    await this.TerminationWrapper(this.storeWorker.TakeFullCheckpointAsync("initial checkpoint").AsTask());
                    this.TraceHelper.FasterStoreCreated(this.storeWorker.InputQueuePosition, stopwatch.ElapsedMilliseconds);
                }
                catch (Exception e)
                {
                    this.TraceHelper.FasterStorageError(nameof(CreateOrRestoreAsync), e);
                    throw;
                }
            }
            else
            {
                this.TraceHelper.FasterProgress("Loading checkpoint");

                try
                {
                    // we are recovering the last checkpoint of the store
                    (long commitLogPosition, long inputQueuePosition) = await this.TerminationWrapper(this.store.RecoverAsync());
                    this.storeWorker.SetCheckpointPositionsAfterRecovery(commitLogPosition, inputQueuePosition);

                    // truncate the log in case the truncation did not commit after the checkpoint was taken
                    this.logWorker.SetLastCheckpointPosition(commitLogPosition);

                    this.TraceHelper.FasterCheckpointLoaded(this.storeWorker.CommitLogPosition, this.storeWorker.InputQueuePosition, this.store.StoreStats.Get(), stopwatch.ElapsedMilliseconds);
                }
                catch(OperationCanceledException) when (this.partition.ErrorHandler.IsTerminated)
                {
                    throw; // normal if recovery was canceled
                }
                catch (Exception e)
                {
                    this.TraceHelper.FasterStorageError("loading checkpoint", e);
                    throw;
                }

                this.TraceHelper.FasterProgress($"Replaying log length={this.log.TailAddress - this.storeWorker.CommitLogPosition} range={this.storeWorker.CommitLogPosition}-{this.log.TailAddress}");

                try
                {
                    if (this.log.TailAddress > (long)this.storeWorker.CommitLogPosition)
                    {
                        // replay log as the store checkpoint lags behind the log
                        await this.TerminationWrapper(this.storeWorker.ReplayCommitLog(this.logWorker));
                    }
                }
                catch (OperationCanceledException) when (this.partition.ErrorHandler.IsTerminated)
                {
                    throw; // normal if recovery was canceled
                }
                catch (Exception e)
                {
                    this.TraceHelper.FasterStorageError("replaying log", e);
                    throw;
                }

                // restart pending actitivities, timers, work items etc.
                await this.TerminationWrapper(this.storeWorker.RestartThingsAtEndOfRecovery());

                this.TraceHelper.FasterProgress("Recovery complete");
            }
            this.blobManager.FaultInjector?.Started(this.blobManager);
            return this.storeWorker.InputQueuePosition;
        }

        public void StartProcessing()
        {
            this.storeWorker.StartProcessing();
            this.logWorker.StartProcessing();
        }

        public async Task CleanShutdown(bool takeFinalCheckpoint)
        {
            this.TraceHelper.FasterProgress("Stopping workers");
            
            // in parallel, finish processing log requests and stop processing store requests
            Task t1 = this.logWorker.PersistAndShutdownAsync();
            Task t2 = this.storeWorker.CancelAndShutdown();

            // observe exceptions if the clean shutdown is not working correctly
            await this.TerminationWrapper(t1);
            await this.TerminationWrapper(t2);

            // if the the settings indicate we want to take a final checkpoint, do so now.
            if (takeFinalCheckpoint)
            {
                this.TraceHelper.FasterProgress("Writing final checkpoint");
                await this.TerminationWrapper(this.storeWorker.TakeFullCheckpointAsync("final checkpoint").AsTask());
            }

            this.TraceHelper.FasterProgress("Stopping BlobManager");
            await this.blobManager.StopAsync();
        }

        public void SubmitEvents(IList<PartitionEvent> evts)
        {
            this.logWorker.SubmitEvents(evts);
        }

        public void SubmitEvent(PartitionEvent evt)
        {
            this.logWorker.SubmitEvent(evt);
        }

        public void SubmitParallelEvent(PartitionEvent evt)
        {
            this.storeWorker.ProcessInParallel(evt);
        }

        public Task Prefetch(IEnumerable<TrackedObjectKey> keys)
        {
            return this.storeWorker.RunPrefetchSession(keys.ToAsyncEnumerable<TrackedObjectKey>());
        }
    }
}<|MERGE_RESOLUTION|>--- conflicted
+++ resolved
@@ -34,13 +34,9 @@
 
         internal FasterTraceHelper TraceHelper { get; private set; }
 
-<<<<<<< HEAD
         public long TargetMemorySize { get; set; }
 
-        public FasterStorage(NetheriteOrchestrationServiceSettings settings, ILoggerFactory loggerFactory)
-=======
-        public FasterStorage(string connectionString, string pageBlobConnectionString, string localFileDirectory, string taskHubName, string pathPrefix, ILoggerFactory loggerFactory)
->>>>>>> 2499572f
+        public FasterStorage(NetheriteOrchestrationServiceSettings settings, string pathPrefix, ILoggerFactory loggerFactory)
         {
             string connectionString = settings.ResolvedStorageConnectionString;
             string pageBlobConnectionString = settings.ResolvedPageBlobStorageConnectionString;
@@ -61,12 +57,8 @@
             {
                 this.pageBlobStorageAccount = this.storageAccount;
             }
-<<<<<<< HEAD
             this.taskHubName = settings.HubName;
-=======
-            this.taskHubName = taskHubName;
             this.pathPrefix = pathPrefix;
->>>>>>> 2499572f
             this.logger = loggerFactory.CreateLogger($"{NetheriteOrchestrationService.LoggerCategoryName}.FasterStorage");
             this.memoryTracker = new MemoryTracker(this);
             this.TargetMemorySize = settings.FasterCacheSizeMB ?? 200 * 1024 * 1024;
