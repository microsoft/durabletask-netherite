﻿// Copyright (c) Microsoft Corporation.
// Licensed under the MIT License.

#define USE_SECONDARY_INDEX

#pragma warning disable IDE0008 // Use explicit type

namespace DurableTask.Netherite.Faster
{
    using System;
    using System.Collections.Generic;
    using System.Diagnostics;
    using System.Linq;
    using System.Threading;
    using System.Threading.Tasks;
    using Microsoft.Azure.Storage;
    using Microsoft.Extensions.Logging;

    class FasterStorage : IPartitionState
    {
<<<<<<< HEAD
        // if used as a "azure storage connection string", causes Faster to use local file storage instead
        public const string LocalFileStorageConnectionString = "MemoryF";
=======
>>>>>>> b832af36
        readonly CloudStorageAccount storageAccount;
        readonly string localFileDirectory;
        readonly CloudStorageAccount pageBlobStorageAccount;
        readonly string taskHubName;
        readonly ILogger logger;

        Partition partition;
        BlobManager blobManager;
        LogWorker logWorker;
        StoreWorker storeWorker;
        FasterLog log;
        TrackedObjectStore store;

        CancellationToken terminationToken;

        internal FasterTraceHelper TraceHelper { get; private set; }

        public FasterStorage(string connectionString, string premiumStorageConnectionString, string localFileDirectory, string taskHubName, ILoggerFactory loggerFactory)
        {
            if (!string.IsNullOrEmpty(localFileDirectory))
            {
                this.localFileDirectory = localFileDirectory;
            }
            else
            { 
                this.storageAccount = CloudStorageAccount.Parse(connectionString);
            }
            if (!string.IsNullOrEmpty(premiumStorageConnectionString))
            {
                this.pageBlobStorageAccount = CloudStorageAccount.Parse(premiumStorageConnectionString);
            }
            else
            {
                this.pageBlobStorageAccount = this.storageAccount;
            }
            this.taskHubName = taskHubName;
            this.logger = loggerFactory.CreateLogger($"{NetheriteOrchestrationService.LoggerCategoryName}.FasterStorage");
        }

        public static Task DeleteTaskhubStorageAsync(string connectionString, string localFileDirectory, string taskHubName)
        {
            var storageAccount = string.IsNullOrEmpty(localFileDirectory) ? CloudStorageAccount.Parse(connectionString) : null;
            return BlobManager.DeleteTaskhubStorageAsync(storageAccount, localFileDirectory, taskHubName);
        }

        public async Task<long> CreateOrRestoreAsync(Partition partition, IPartitionErrorHandler errorHandler, long firstInputQueuePosition)
        {
            this.partition = partition;
            this.terminationToken = errorHandler.Token;

#if USE_SECONDARY_INDEX
            int psfCount = partition.Settings.UseSecondaryIndexQueries ? FasterKV.IndexCount : 0;
#else
            int psfCount = 0;
#endif

            this.blobManager = new BlobManager(
                this.storageAccount,
                this.pageBlobStorageAccount,
                this.localFileDirectory,
                this.taskHubName,
                this.logger,
                this.partition.Settings.StorageLogLevelLimit,
                partition.PartitionId,
                errorHandler,
                psfCount);

            this.TraceHelper = this.blobManager.TraceHelper;

            this.TraceHelper.FasterProgress("Starting BlobManager");
            await this.blobManager.StartAsync().ConfigureAwait(false);

            var stopwatch = new System.Diagnostics.Stopwatch();
            stopwatch.Start();

            this.TraceHelper.FasterProgress("Creating FasterLog");
            this.log = new FasterLog(this.blobManager, partition.Settings);

            if (partition.Settings.UseAlternateObjectStore)
            {
                this.TraceHelper.FasterProgress("Creating FasterAlt");
                this.store = new FasterAlt(this.partition, this.blobManager);
            }
            else
            {
                this.TraceHelper.FasterProgress("Creating FasterKV");
                this.store = new FasterKV(this.partition, this.blobManager);
            }

            this.TraceHelper.FasterProgress("Creating StoreWorker");
            this.storeWorker = new StoreWorker(this.store, this.partition, this.TraceHelper, this.blobManager, this.terminationToken);

            this.TraceHelper.FasterProgress("Creating LogWorker");
            this.logWorker = this.storeWorker.LogWorker = new LogWorker(this.blobManager, this.log, this.partition, this.storeWorker, this.TraceHelper, this.terminationToken);

            if (this.log.TailAddress == this.log.BeginAddress)
            {
                // take an (empty) checkpoint immediately to ensure the paths are working
                try
                {
                    this.TraceHelper.FasterProgress("Creating store");

                    // this is a fresh partition
                    await this.storeWorker.Initialize(this.log.BeginAddress, firstInputQueuePosition).ConfigureAwait(false);

                    await this.storeWorker.TakeFullCheckpointAsync("initial checkpoint").ConfigureAwait(false);
                    this.TraceHelper.FasterStoreCreated(this.storeWorker.InputQueuePosition, stopwatch.ElapsedMilliseconds);

                    this.partition.Assert(!FASTER.core.LightEpoch.AnyInstanceProtected());
                }
                catch (Exception e)
                {
                    this.TraceHelper.FasterStorageError(nameof(CreateOrRestoreAsync), e);
                    throw;
                }
            }
            else
            {
                this.TraceHelper.FasterProgress("Loading checkpoint");

                try
                {
                    // we are recovering the last checkpoint of the store
                    (long commitLogPosition, long inputQueuePosition) = await this.store.RecoverAsync();
                    this.storeWorker.SetCheckpointPositionsAfterRecovery(commitLogPosition, inputQueuePosition);

                    // truncate the log in case the truncation did not commit after the checkpoint was taken
                    this.logWorker.SetLastCheckpointPosition(commitLogPosition);

                    this.TraceHelper.FasterCheckpointLoaded(this.storeWorker.CommitLogPosition, this.storeWorker.InputQueuePosition, this.store.StoreStats.Get(), stopwatch.ElapsedMilliseconds);
                }
                catch (Exception e)
                {
                    this.TraceHelper.FasterStorageError("loading checkpoint", e);
                    throw;
                }

                this.partition.Assert(!FASTER.core.LightEpoch.AnyInstanceProtected());

                this.TraceHelper.FasterProgress($"Replaying log length={this.log.TailAddress - this.storeWorker.CommitLogPosition} range={this.storeWorker.CommitLogPosition}-{this.log.TailAddress}");

                try
                {
                    if (this.log.TailAddress > (long)this.storeWorker.CommitLogPosition)
                    {
                        // replay log as the store checkpoint lags behind the log
                        await this.storeWorker.ReplayCommitLog(this.logWorker).ConfigureAwait(false);
                    }
                }
                catch (Exception e)
                {
                    this.TraceHelper.FasterStorageError("replaying log", e);
                    throw;
                }

                // restart pending actitivities, timers, work items etc.
                await this.storeWorker.RestartThingsAtEndOfRecovery().ConfigureAwait(false);

                this.TraceHelper.FasterProgress("Recovery complete");
            }
            return this.storeWorker.InputQueuePosition;
        }

        public void StartProcessing()
        {
            this.storeWorker.StartProcessing();
            this.logWorker.StartProcessing();
        }

        public async Task CleanShutdown(bool takeFinalCheckpoint)
        {
            this.TraceHelper.FasterProgress("Stopping workers");
            
            // in parallel, finish processing log requests and stop processing store requests
            Task t1 = this.logWorker.PersistAndShutdownAsync();
            Task t2 = this.storeWorker.CancelAndShutdown();

            // observe exceptions if the clean shutdown is not working correctly
            await t1.ConfigureAwait(false);
            await t2.ConfigureAwait(false);

            // if the the settings indicate we want to take a final checkpoint, do so now.
            if (takeFinalCheckpoint)
            {
                this.TraceHelper.FasterProgress("Writing final checkpoint");
                await this.storeWorker.TakeFullCheckpointAsync("final checkpoint").ConfigureAwait(false);
            }

            this.TraceHelper.FasterProgress("Stopping BlobManager");
            await this.blobManager.StopAsync().ConfigureAwait(false);
        }

        public void SubmitExternalEvents(IList<PartitionEvent> evts)
        {
            this.logWorker.SubmitExternalEvents(evts);
        }

        public void SubmitInternalEvent(PartitionEvent evt)
        {
            this.logWorker.SubmitInternalEvent(evt);
        }

        public Task Prefetch(IEnumerable<TrackedObjectKey> keys)
        {
            return this.storeWorker.RunPrefetchSession(keys.ToAsyncEnumerable<TrackedObjectKey>());
        }
    }
}<|MERGE_RESOLUTION|>--- conflicted
+++ resolved
@@ -18,11 +18,6 @@
 
     class FasterStorage : IPartitionState
     {
-<<<<<<< HEAD
-        // if used as a "azure storage connection string", causes Faster to use local file storage instead
-        public const string LocalFileStorageConnectionString = "MemoryF";
-=======
->>>>>>> b832af36
         readonly CloudStorageAccount storageAccount;
         readonly string localFileDirectory;
         readonly CloudStorageAccount pageBlobStorageAccount;
