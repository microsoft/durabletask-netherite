﻿// Copyright (c) Microsoft Corporation.
// Licensed under the MIT License.

#pragma warning disable IDE0008 // Use explicit type

namespace DurableTask.Netherite.Faster
{
    using System;
    using System.Collections.Generic;
    using System.Diagnostics;
    using System.Linq;
    using System.Threading;
    using System.Threading.Tasks;
    using Microsoft.Azure.Storage;
    using Microsoft.Extensions.Logging;

    class FasterStorage : IPartitionState
    {
        readonly CloudStorageAccount storageAccount;
        readonly string localFileDirectory;
        readonly CloudStorageAccount pageBlobStorageAccount;
        readonly string taskHubName;
        readonly ILogger logger;

        Partition partition;
        BlobManager blobManager;
        LogWorker logWorker;
        StoreWorker storeWorker;
        FasterLog log;
        TrackedObjectStore store;

        CancellationToken terminationToken;

        internal FasterTraceHelper TraceHelper { get; private set; }

        public FasterStorage(string connectionString, string pageBlobConnectionString, string localFileDirectory, string taskHubName, ILoggerFactory loggerFactory)
        {
            if (!string.IsNullOrEmpty(localFileDirectory))
            {
                this.localFileDirectory = localFileDirectory;
            }
            else
            { 
                this.storageAccount = CloudStorageAccount.Parse(connectionString);
            }
            if (pageBlobConnectionString != connectionString && !string.IsNullOrEmpty(pageBlobConnectionString))
            {
                this.pageBlobStorageAccount = CloudStorageAccount.Parse(pageBlobConnectionString);
            }
            else
            {
                this.pageBlobStorageAccount = this.storageAccount;
            }
            this.taskHubName = taskHubName;
            this.logger = loggerFactory.CreateLogger($"{NetheriteOrchestrationService.LoggerCategoryName}.FasterStorage");
        }

        public static Task DeleteTaskhubStorageAsync(string connectionString, string pageBlobConnectionString, string localFileDirectory, string taskHubName)
        {
            var storageAccount = string.IsNullOrEmpty(connectionString) ? null : CloudStorageAccount.Parse(connectionString);
            var pageBlobAccount = string.IsNullOrEmpty(pageBlobConnectionString) ? storageAccount : CloudStorageAccount.Parse(pageBlobConnectionString);
            return BlobManager.DeleteTaskhubStorageAsync(storageAccount, pageBlobAccount, localFileDirectory, taskHubName);
        }

        public async Task<long> CreateOrRestoreAsync(Partition partition, IPartitionErrorHandler errorHandler, long firstInputQueuePosition)
        {
            this.partition = partition;
            this.terminationToken = errorHandler.Token;

<<<<<<< HEAD
=======
            int psfCount = 0;

>>>>>>> 0799410e
            this.blobManager = new BlobManager(
                this.storageAccount,
                this.pageBlobStorageAccount,
                this.localFileDirectory,
                this.taskHubName,
                this.logger,
                this.partition.Settings.StorageLogLevelLimit,
                partition.PartitionId,
                errorHandler);

            this.TraceHelper = this.blobManager.TraceHelper;

            this.TraceHelper.FasterProgress("Starting BlobManager");
            await this.blobManager.StartAsync().ConfigureAwait(false);

            var stopwatch = new System.Diagnostics.Stopwatch();
            stopwatch.Start();

            this.TraceHelper.FasterProgress("Creating FasterLog");
            this.log = new FasterLog(this.blobManager, partition.Settings);

            if (partition.Settings.UseAlternateObjectStore)
            {
                this.TraceHelper.FasterProgress("Creating FasterAlt");
                this.store = new FasterAlt(this.partition, this.blobManager);
            }
            else
            {
                this.TraceHelper.FasterProgress("Creating FasterKV");
                this.store = new FasterKV(this.partition, this.blobManager);
            }

            this.TraceHelper.FasterProgress("Creating StoreWorker");
            this.storeWorker = new StoreWorker(this.store, this.partition, this.TraceHelper, this.blobManager, this.terminationToken);

            this.TraceHelper.FasterProgress("Creating LogWorker");
            this.logWorker = this.storeWorker.LogWorker = new LogWorker(this.blobManager, this.log, this.partition, this.storeWorker, this.TraceHelper, this.terminationToken);

            if (this.log.TailAddress == this.log.BeginAddress)
            {
                // take an (empty) checkpoint immediately to ensure the paths are working
                try
                {
                    this.TraceHelper.FasterProgress("Creating store");

                    // this is a fresh partition
                    await this.storeWorker.Initialize(this.log.BeginAddress, firstInputQueuePosition).ConfigureAwait(false);

                    await this.storeWorker.TakeFullCheckpointAsync("initial checkpoint").ConfigureAwait(false);
                    this.TraceHelper.FasterStoreCreated(this.storeWorker.InputQueuePosition, stopwatch.ElapsedMilliseconds);

                    this.partition.Assert(!FASTER.core.LightEpoch.AnyInstanceProtected());
                }
                catch (Exception e)
                {
                    this.TraceHelper.FasterStorageError(nameof(CreateOrRestoreAsync), e);
                    throw;
                }
            }
            else
            {
                this.TraceHelper.FasterProgress("Loading checkpoint");

                try
                {
                    // we are recovering the last checkpoint of the store
                    (long commitLogPosition, long inputQueuePosition) = await this.store.RecoverAsync();
                    this.storeWorker.SetCheckpointPositionsAfterRecovery(commitLogPosition, inputQueuePosition);

                    // truncate the log in case the truncation did not commit after the checkpoint was taken
                    this.logWorker.SetLastCheckpointPosition(commitLogPosition);

                    this.TraceHelper.FasterCheckpointLoaded(this.storeWorker.CommitLogPosition, this.storeWorker.InputQueuePosition, this.store.StoreStats.Get(), stopwatch.ElapsedMilliseconds);
                }
                catch (Exception e)
                {
                    this.TraceHelper.FasterStorageError("loading checkpoint", e);
                    throw;
                }

                this.partition.Assert(!FASTER.core.LightEpoch.AnyInstanceProtected());

                this.TraceHelper.FasterProgress($"Replaying log length={this.log.TailAddress - this.storeWorker.CommitLogPosition} range={this.storeWorker.CommitLogPosition}-{this.log.TailAddress}");

                try
                {
                    if (this.log.TailAddress > (long)this.storeWorker.CommitLogPosition)
                    {
                        // replay log as the store checkpoint lags behind the log
                        await this.storeWorker.ReplayCommitLog(this.logWorker).ConfigureAwait(false);
                    }
                }
                catch (Exception e)
                {
                    this.TraceHelper.FasterStorageError("replaying log", e);
                    throw;
                }

                // restart pending actitivities, timers, work items etc.
                await this.storeWorker.RestartThingsAtEndOfRecovery().ConfigureAwait(false);

                this.TraceHelper.FasterProgress("Recovery complete");
            }
            return this.storeWorker.InputQueuePosition;
        }

        public void StartProcessing()
        {
            this.storeWorker.StartProcessing();
            this.logWorker.StartProcessing();
        }

        public async Task CleanShutdown(bool takeFinalCheckpoint)
        {
            this.TraceHelper.FasterProgress("Stopping workers");
            
            // in parallel, finish processing log requests and stop processing store requests
            Task t1 = this.logWorker.PersistAndShutdownAsync();
            Task t2 = this.storeWorker.CancelAndShutdown();

            // observe exceptions if the clean shutdown is not working correctly
            await t1.ConfigureAwait(false);
            await t2.ConfigureAwait(false);

            // if the the settings indicate we want to take a final checkpoint, do so now.
            if (takeFinalCheckpoint)
            {
                this.TraceHelper.FasterProgress("Writing final checkpoint");
                await this.storeWorker.TakeFullCheckpointAsync("final checkpoint").ConfigureAwait(false);
            }

            this.TraceHelper.FasterProgress("Stopping BlobManager");
            await this.blobManager.StopAsync().ConfigureAwait(false);
        }

        public void SubmitExternalEvents(IList<PartitionEvent> evts)
        {
            this.logWorker.SubmitExternalEvents(evts);
        }

        public void SubmitInternalEvent(PartitionEvent evt)
        {
            this.logWorker.SubmitInternalEvent(evt);
        }

        public Task Prefetch(IEnumerable<TrackedObjectKey> keys)
        {
            return this.storeWorker.RunPrefetchSession(keys.ToAsyncEnumerable<TrackedObjectKey>());
        }
    }
}<|MERGE_RESOLUTION|>--- conflicted
+++ resolved
@@ -67,11 +67,6 @@
             this.partition = partition;
             this.terminationToken = errorHandler.Token;
 
-<<<<<<< HEAD
-=======
-            int psfCount = 0;
-
->>>>>>> 0799410e
             this.blobManager = new BlobManager(
                 this.storageAccount,
                 this.pageBlobStorageAccount,
