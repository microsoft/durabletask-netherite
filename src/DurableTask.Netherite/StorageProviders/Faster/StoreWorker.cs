--- conflicted
+++ resolved
@@ -444,7 +444,8 @@
         {
             this.traceHelper.FasterProgress("Restarting tasks");
 
-<<<<<<< HEAD
+            this.replayChecker?.PartitionStarting(this.partition, this.store, this.CommitLogPosition, this.InputQueuePosition);
+
             // we use this event for updating dequeue counts when restarting sessions and/or activities
             var recoveryCompletedEvent = new RecoveryCompleted()
             {
@@ -455,20 +456,12 @@
             };
 
             // restart pending actitivities, timers, work items etc.
-=======
-            this.replayChecker?.PartitionStarting(this.partition, this.store, this.CommitLogPosition, this.InputQueuePosition);
-
->>>>>>> 885f7b97
             using (EventTraceContext.MakeContext(this.CommitLogPosition, string.Empty))
             {
                 foreach (var key in TrackedObjectKey.GetSingletons())
                 {
                     var target = (TrackedObject)await this.store.ReadAsync(key, this.effectTracker).ConfigureAwait(false);
-<<<<<<< HEAD
-                    target.OnRecoveryCompleted(recoveryCompletedEvent);
-=======
-                    target.OnRecoveryCompleted(this.effectTracker);
->>>>>>> 885f7b97
+                    target.OnRecoveryCompleted(this.effectTracker, recoveryCompletedEvent);
                 }
             }
 
