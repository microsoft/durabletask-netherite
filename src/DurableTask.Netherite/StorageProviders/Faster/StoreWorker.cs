﻿// Copyright (c) Microsoft Corporation.
// Licensed under the MIT License.

namespace DurableTask.Netherite.Faster
{
    using DurableTask.Netherite.Scaling;
    using System;
    using System.Collections.Generic;
    using System.Threading;
    using System.Threading.Tasks;

    class StoreWorker : BatchWorker<PartitionEvent>
    {
        readonly TrackedObjectStore store;
        readonly Partition partition;
        readonly FasterTraceHelper traceHelper;
        readonly BlobManager blobManager;
        readonly Random random;

        readonly EffectTracker effectTracker;

        bool isShuttingDown;

        public long InputQueuePosition { get; private set; }
        public long CommitLogPosition { get; private set; }

        public LogWorker LogWorker { get; set; }

        // periodic index and store checkpointing
        CheckpointTrigger pendingCheckpointTrigger;
        Task pendingPrimaryIndexCheckpointTask;
        Task<(long, long)> pendingPrimaryStoreCheckpointTask;
        Task pendingSecondaryIndexIndexCheckpointTask;
        Task pendingSecondaryIndexStoreCheckpointTask;
        long lastCheckpointedInputQueuePosition;
        long lastCheckpointedCommitLogPosition;
        long numberEventsSinceLastCheckpoint;
        long timeOfNextIdleCheckpoint;

        // periodic load publishing
        PartitionLoadInfo loadInfo;
        DateTime lastPublished;
        string lastPublishedLatencyTrend;
        public static TimeSpan PublishInterval = TimeSpan.FromSeconds(8);
        public static TimeSpan PokePeriod = TimeSpan.FromSeconds(3); // allows storeworker to checkpoint and publish load even while idle


        public StoreWorker(TrackedObjectStore store, Partition partition, FasterTraceHelper traceHelper, BlobManager blobManager, CancellationToken cancellationToken) 
            : base($"{nameof(StoreWorker)}{partition.PartitionId:D2}", true, 500, cancellationToken, partition.TraceHelper)
        {
            partition.ErrorHandler.Token.ThrowIfCancellationRequested();

            this.store = store;
            this.partition = partition;
            this.traceHelper = traceHelper;
            this.blobManager = blobManager;
            this.random = new Random();

            this.loadInfo = PartitionLoadInfo.FirstFrame(this.partition.Settings.WorkerId);
            this.lastPublished = DateTime.MinValue;
            this.lastPublishedLatencyTrend = "";

            // construct an effect tracker that we use to apply effects to the store
            this.effectTracker = new EffectTracker(
                this.partition,
                (key, tracker) => store.ProcessEffectOnTrackedObject(key, tracker),
                (keys) => store.RemoveKeys(keys),
                () => (this.CommitLogPosition, this.InputQueuePosition)
            );
        }

        public async Task Initialize(long initialCommitLogPosition, long initialInputQueuePosition)
        {
            this.partition.ErrorHandler.Token.ThrowIfCancellationRequested();

            this.InputQueuePosition = initialInputQueuePosition;
            this.CommitLogPosition = initialCommitLogPosition;
           
            this.store.InitMainSession();

            foreach (var key in TrackedObjectKey.GetSingletons())
            {
                var target = await this.store.CreateAsync(key).ConfigureAwait(false);
                target.OnFirstInitialization();
            }

            this.lastCheckpointedCommitLogPosition = this.CommitLogPosition;
            this.lastCheckpointedInputQueuePosition = this.InputQueuePosition;
            this.numberEventsSinceLastCheckpoint = initialCommitLogPosition;
        }

        public void StartProcessing()
        {
            this.Resume();
            var pokeLoop = this.PokeLoop();
        }

        public void SetCheckpointPositionsAfterRecovery(long commitLogPosition, long inputQueuePosition)
        {
            this.CommitLogPosition = commitLogPosition;
            this.InputQueuePosition = inputQueuePosition;

            this.lastCheckpointedCommitLogPosition = this.CommitLogPosition;
            this.lastCheckpointedInputQueuePosition = this.InputQueuePosition;
            this.numberEventsSinceLastCheckpoint = 0;
            this.ScheduleNextIdleCheckpointTime();
        }

        internal async ValueTask TakeFullCheckpointAsync(string reason)
        {
            var stopwatch = new System.Diagnostics.Stopwatch();
            stopwatch.Start();

            var checkpointGuid = await this.store.TakeFullCheckpointAsync(this.CommitLogPosition, this.InputQueuePosition);
            if (checkpointGuid.HasValue)
            {
                this.traceHelper.FasterCheckpointStarted(checkpointGuid.Value, reason, this.store.StoreStats.Get(), this.CommitLogPosition, this.InputQueuePosition);

                // do the faster full checkpoint and then finalize it
                await this.store.CompletePrimaryCheckpointAsync().ConfigureAwait(false);
                await this.store.FinalizeCheckpointCompletedAsync(checkpointGuid.Value).ConfigureAwait(false);

                this.lastCheckpointedCommitLogPosition = this.CommitLogPosition;
                this.lastCheckpointedInputQueuePosition = this.InputQueuePosition;
                this.numberEventsSinceLastCheckpoint = 0;

                this.traceHelper.FasterCheckpointPersisted(checkpointGuid.Value, reason, this.CommitLogPosition, this.InputQueuePosition, stopwatch.ElapsedMilliseconds);
            }
            else
            {
                this.traceHelper.FasterProgress($"Checkpoint skipped: {reason}");
            }

            this.ScheduleNextIdleCheckpointTime();
        }

        public async Task CancelAndShutdown()
        {
            this.traceHelper.FasterProgress("Stopping StoreWorker");

            this.isShuttingDown = true;

            await this.WaitForCompletionAsync().ConfigureAwait(false);

            // wait for any in-flight checkpoints. It is unlikely but not impossible.
            if (this.pendingSecondaryIndexIndexCheckpointTask != null)
            {
                await this.pendingSecondaryIndexIndexCheckpointTask.ConfigureAwait(false);
                this.pendingSecondaryIndexIndexCheckpointTask = default;
            }
            if (this.pendingSecondaryIndexStoreCheckpointTask != null)
            {
                await this.pendingSecondaryIndexStoreCheckpointTask.ConfigureAwait(false);
                this.pendingSecondaryIndexStoreCheckpointTask = default;
            }
            if (this.pendingPrimaryIndexCheckpointTask != null)
            {
                await this.pendingPrimaryIndexCheckpointTask.ConfigureAwait(false);
                this.pendingPrimaryIndexCheckpointTask = default;
            }
            if (this.pendingPrimaryStoreCheckpointTask != null)
            {
                await this.pendingPrimaryStoreCheckpointTask.ConfigureAwait(false);
                this.pendingPrimaryStoreCheckpointTask = default;
            }

            this.traceHelper.FasterProgress("Stopped StoreWorker");
        }

        public Task RunPrefetchSession(IAsyncEnumerable<TrackedObjectKey> keys)
        {
            return this.store.RunPrefetchSession(keys);
        }

        async Task PublishPartitionLoad()
        {
            foreach (var k in TrackedObjectKey.GetSingletons())
            {
                (await this.store.ReadAsync(k, this.effectTracker).ConfigureAwait(false)).UpdateLoadInfo(this.loadInfo);
            }

            this.loadInfo.MissRate = this.store.StoreStats.GetMissRate();

            if (this.loadInfo.IsBusy() != null)
            {
                this.loadInfo.MarkActive();
            }

            // we suppress the load publishing if a partition is long time idle and positions are unchanged
            bool publish = false;
          
            if (this.loadInfo.CommitLogPosition < this.CommitLogPosition)
            {
                this.loadInfo.CommitLogPosition = this.CommitLogPosition;
                publish = true;
            }
            if (this.loadInfo.InputQueuePosition < this.InputQueuePosition)
            {
                this.loadInfo.InputQueuePosition = this.InputQueuePosition;
                publish = true;
            }
            if (!PartitionLoadInfo.IsLongIdle(this.loadInfo.LatencyTrend) || this.loadInfo.LatencyTrend != this.lastPublishedLatencyTrend)
            {
                publish = true;
            }

            if (publish)
            {
                // take the current load info and put the next frame in its place
                var loadInfoToPublish = this.loadInfo;
                this.loadInfo = loadInfoToPublish.NextFrame();
                this.lastPublished = DateTime.UtcNow;
                this.lastPublishedLatencyTrend = loadInfoToPublish.LatencyTrend;

                this.partition.TraceHelper.TracePartitionLoad(loadInfoToPublish);

                // to avoid publishing not-yet committed state, publish
                // only after the current log is persisted.
                var task = this.LogWorker.WaitForCompletionAsync()
                    .ContinueWith((t) => this.partition.LoadPublisher?.Submit((this.partition.PartitionId, loadInfoToPublish)));
            }
        }

        enum CheckpointTrigger
        {
            None,
            CommitLogBytes,
            EventCount,
            Idle
        }

        bool CheckpointDue(out CheckpointTrigger trigger)
        {
            trigger = CheckpointTrigger.None;

            long inputQueuePositionLag =
                this.InputQueuePosition - Math.Max(this.lastCheckpointedInputQueuePosition, this.LogWorker.LastCommittedInputQueuePosition);

            if (this.lastCheckpointedCommitLogPosition + this.partition.Settings.MaxNumberBytesBetweenCheckpoints <= this.CommitLogPosition)
            {
                trigger = CheckpointTrigger.CommitLogBytes;
            }
            else if (this.numberEventsSinceLastCheckpoint > this.partition.Settings.MaxNumberEventsBetweenCheckpoints
                ||   inputQueuePositionLag > this.partition.Settings.MaxNumberEventsBetweenCheckpoints)
            {
                trigger = CheckpointTrigger.EventCount;
            }
            else if (
                (this.numberEventsSinceLastCheckpoint > 0 || inputQueuePositionLag > 0)
                && DateTime.UtcNow.Ticks > this.timeOfNextIdleCheckpoint
                && this.loadInfo.IsBusy() == null)
            {
                trigger = CheckpointTrigger.Idle;
            }
             
            return trigger != CheckpointTrigger.None;
        }

        void ScheduleNextIdleCheckpointTime()
        {
            // to avoid all partitions taking snapshots at the same time, align to a partition-based spot
            var period = this.partition.Settings.IdleCheckpointFrequencyMs * TimeSpan.TicksPerMillisecond;
            var offset = (this.partition.PartitionId * period / this.partition.NumberPartitions());
            var maxTime = DateTime.UtcNow.Ticks + period;
            this.timeOfNextIdleCheckpoint = (((maxTime - offset) / period) * period) + offset;
        }

        protected override async Task Process(IList<PartitionEvent> batch)
        {
            try
            {
                foreach (var partitionEvent in batch)
                {
                    if (this.isShuttingDown || this.cancellationToken.IsCancellationRequested)
                    {
                        return;
                    }

                    // if there are IO responses ready to process, do that first
                    this.store.CompletePending();

                    // record the current time, for measuring latency in the event processing pipeline
                    partitionEvent.IssuedTimestamp = this.partition.CurrentTimeMs;

                    // now process the read or update
                    switch (partitionEvent)
                    {
                        case PartitionUpdateEvent updateEvent:
                            await this.ProcessUpdate(updateEvent).ConfigureAwait(false);
                            break;

                        case PartitionReadEvent readEvent:
                            readEvent.OnReadIssued(this.partition);
                            // async reads may either complete immediately (on cache hit) or later (on cache miss) when CompletePending() is called
                            this.store.ReadAsync(readEvent, this.effectTracker);
                            break;

                        case PartitionQueryEvent queryEvent:
                            // async queries execute on their own task and their own session
                            Task ignored = Task.Run(() => this.store.QueryAsync(queryEvent, this.effectTracker));
                            break;

                        default:
                            throw new InvalidCastException("could not cast to neither PartitionReadEvent nor PartitionUpdateEvent");
                    }
                    
                    // we advance the input queue position for all events (even non-update)
                    // this means it can move ahead of the actually persisted position, but it also means
                    // we can persist it as part of a snapshot
                    if (partitionEvent.NextInputQueuePosition > 0)
                    {
                        this.partition.Assert(partitionEvent.NextInputQueuePosition > this.InputQueuePosition);
                        this.InputQueuePosition = partitionEvent.NextInputQueuePosition;
                    }

                    // since we are processing actual events, our latency category is at least "low"
                    this.loadInfo.MarkActive();
                }

                if (this.isShuttingDown || this.cancellationToken.IsCancellationRequested)
                {
                    return;
                }

                // Handle progression of checkpointing state machine:
                //  - none
                //  - secondaryIndex index pending
                //  - secondaryIndex store pending
                //  - primary index pending
                //  - primary store pending
                //  - none
                // The index must complete before the log (store), and the secondary index(es) must complete before the primary FasterKV.
                if (this.pendingSecondaryIndexIndexCheckpointTask != null)
                {
                    if (this.pendingSecondaryIndexIndexCheckpointTask.IsCompleted == true)
                    {
<<<<<<< HEAD
                        await this.pendingSecondaryIndexIndexCheckpointTask.ConfigureAwait(false); // observe exceptions here
                        this.pendingSecondaryIndexIndexCheckpointTask = null;
                        var token = this.store.StartSecondaryIndexStoreCheckpoint();
                        if (token.HasValue)
                        {
                            this.pendingSecondaryIndexStoreCheckpointTask = this.WaitForSecondaryIndexCheckpointAsync(false, token.Value);
                        }
=======
                        (this.lastCheckpointedCommitLogPosition, this.lastCheckpointedInputQueuePosition)
                            = await this.pendingStoreCheckpoint.ConfigureAwait(false); // observe exceptions here
                        this.pendingStoreCheckpoint = null;
                        this.pendingCheckpointTrigger = CheckpointTrigger.None;
                        this.ScheduleNextIdleCheckpointTime();
>>>>>>> fe24c4b4
                    }
                }
                else if (this.pendingSecondaryIndexStoreCheckpointTask != null)
                {
                    if (this.pendingSecondaryIndexStoreCheckpointTask.IsCompleted == true)
                    {
                        await this.pendingSecondaryIndexStoreCheckpointTask.ConfigureAwait(false); // observe exceptions here
                        this.pendingSecondaryIndexStoreCheckpointTask = null;
                        var token = this.store.StartPrimaryIndexCheckpoint();
                        if (token.HasValue)
                        {
                            this.pendingPrimaryIndexCheckpointTask = this.WaitForPrimaryCheckpointAsync(false, token.Value);
                        }
                    }
                }
                else if (this.pendingPrimaryIndexCheckpointTask != null)
                {
                    if (this.pendingPrimaryIndexCheckpointTask.IsCompleted == true)
                    {
                        await this.pendingPrimaryIndexCheckpointTask.ConfigureAwait(false); // observe exceptions here
                        this.pendingPrimaryIndexCheckpointTask = null;
                        var token = this.store.StartPrimaryStoreCheckpoint(this.CommitLogPosition, this.InputQueuePosition);
                        if (token.HasValue)
                        {
                            this.pendingPrimaryStoreCheckpointTask = this.WaitForPrimaryCheckpointAsync(false, token.Value);
                            this.numberEventsSinceLastCheckpoint = 0;
                        }
                    }
                }
                else if (this.pendingPrimaryStoreCheckpointTask != null)
                {
                    if (this.pendingPrimaryStoreCheckpointTask.IsCompleted == true)
                    {
                        (this.lastCheckpointedCommitLogPosition, this.lastCheckpointedInputQueuePosition)
                            = await this.pendingPrimaryStoreCheckpointTask.ConfigureAwait(false); // observe exceptions here
                        this.pendingPrimaryStoreCheckpointTask = null;
                        this.pendingCheckpointTrigger = CheckpointTrigger.None;
                        this.ScheduleNextCheckpointTime();
                    }
                }
                else if (this.CheckpointDue(out var trigger))
                {
                    if (this.partition.Settings.UseSecondaryIndexQueries)
                    {
                        var token = this.store.StartSecondaryIndexIndexCheckpoint();
                        if (token.HasValue)
                        {
                            this.pendingCheckpointTrigger = trigger;
                            this.pendingSecondaryIndexIndexCheckpointTask = this.WaitForSecondaryIndexCheckpointAsync(true, token.Value);
                        }
                    }
                    else
                    {
                        var token = this.store.StartPrimaryIndexCheckpoint();
                        if (token.HasValue)
                        {
                            this.pendingCheckpointTrigger = trigger;
                            this.pendingPrimaryIndexCheckpointTask = this.WaitForPrimaryCheckpointAsync(true, token.Value);
                        }
                    }
                }
                
                if (this.lastPublished + PublishInterval < DateTime.UtcNow)
                {
                    await this.PublishPartitionLoad().ConfigureAwait(false);
                }

                if (this.loadInfo.IsBusy() != null
                     || (this.lastCheckpointedCommitLogPosition == this.CommitLogPosition 
                         && this.lastCheckpointedInputQueuePosition == this.InputQueuePosition
                         && this.LogWorker.LastCommittedInputQueuePosition <= this.InputQueuePosition))
                {
                    // the partition is not idle, or nothing has changed, so we do delay the time for the nex idle checkpoint
                    this.ScheduleNextIdleCheckpointTime();
                }

                // make sure to complete ready read requests, or notify this worker
                // if any read requests become ready to process at some point
                var t = this.store.ReadyToCompletePendingAsync();
                if (!t.IsCompleted)
                {
                    var ignoredTask = t.AsTask().ContinueWith(x => this.Notify());
                }

                // we always call this at the end of the loop. 
                this.store.CompletePending();
            }
            catch (OperationCanceledException) when (this.cancellationToken.IsCancellationRequested)
            {
                // o.k during termination
            }
            catch (Exception exception)
            {
                this.partition.ErrorHandler.HandleError("StoreWorker.Process", "Encountered exception while working on store", exception, true, false);
            }
        }

        async Task<(long,long)> WaitForPrimaryCheckpointAsync(bool isIndexCheckpoint, Guid checkpointToken)
        {
            var stopwatch = new System.Diagnostics.Stopwatch();
            stopwatch.Start();
            var commitLogPosition = this.CommitLogPosition;
            var inputQueuePosition = this.InputQueuePosition;
            string description = $"{(isIndexCheckpoint ? "index" : "store")} checkpoint triggered by {this.pendingCheckpointTrigger}";
            this.traceHelper.FasterCheckpointStarted(checkpointToken, description, this.store.StoreStats.Get(), commitLogPosition, inputQueuePosition);

            // first complete the faster checkpoint
            await this.store.CompletePrimaryCheckpointAsync().ConfigureAwait(false);

            // post-process if it is a log (store) checkpoint
            if (!isIndexCheckpoint)
            {
                // wait for the commit log so it is never behind the checkpoint
                await this.LogWorker.WaitForCompletionAsync().ConfigureAwait(false);

                // finally we write the checkpoint info file
                await this.store.FinalizeCheckpointCompletedAsync(checkpointToken).ConfigureAwait(false);

                // notify the log worker that the log can be truncated up to the commit log position
                this.LogWorker.SetLastCheckpointPosition(commitLogPosition);
            }
 
            this.traceHelper.FasterCheckpointPersisted(checkpointToken, description, commitLogPosition, inputQueuePosition, stopwatch.ElapsedMilliseconds);

            this.Notify();
            return (commitLogPosition, inputQueuePosition);
        }

        async Task WaitForSecondaryIndexCheckpointAsync(bool isIndexCheckpoint, Guid checkpointToken)
        {
            var stopwatch = new System.Diagnostics.Stopwatch();
            stopwatch.Start();
            string description = $"{(isIndexCheckpoint ? "index" : "store")} secondary checkpoint triggered by {this.pendingCheckpointTrigger}";
            this.traceHelper.FasterCheckpointStarted(checkpointToken, description, this.store.StoreStats.Get(), -1, -1);

            await this.store.CompleteSecondaryIndexCheckpointAsync().ConfigureAwait(false);

            this.traceHelper.FasterCheckpointPersisted(checkpointToken, description, -1, -1, stopwatch.ElapsedMilliseconds);
        }

        public async Task ReplayCommitLog(LogWorker logWorker)
        {
            var startPosition = this.CommitLogPosition;
            this.traceHelper.FasterProgress($"Replaying log from {startPosition}");

            var stopwatch = new System.Diagnostics.Stopwatch();
            stopwatch.Start();

            this.effectTracker.IsReplaying = true;
            await logWorker.ReplayCommitLog(startPosition, this).ConfigureAwait(false);
            stopwatch.Stop();
            this.effectTracker.IsReplaying = false;

            this.traceHelper.FasterLogReplayed(this.CommitLogPosition, this.InputQueuePosition, this.numberEventsSinceLastCheckpoint, this.CommitLogPosition - startPosition, this.store.StoreStats.Get(), stopwatch.ElapsedMilliseconds);
        }

        public async Task RestartThingsAtEndOfRecovery()
        {
            this.traceHelper.FasterProgress("Restarting tasks");

            using (EventTraceContext.MakeContext(this.CommitLogPosition, string.Empty))
            {
                foreach (var key in TrackedObjectKey.GetSingletons())
                {
                    var target = (TrackedObject)await this.store.ReadAsync(key, this.effectTracker).ConfigureAwait(false);
                    target.OnRecoveryCompleted();
                }
            }
        }

        public async ValueTask ReplayUpdate(PartitionUpdateEvent partitionUpdateEvent)
        {
            await this.effectTracker.ProcessUpdate(partitionUpdateEvent).ConfigureAwait(false);

            // update the input queue position if larger 
            // it can be smaller since the checkpoint can store positions advanced by non-update events
            if (partitionUpdateEvent.NextInputQueuePosition > this.InputQueuePosition)
            {
                this.InputQueuePosition = partitionUpdateEvent.NextInputQueuePosition;
            }

            // update the commit log position
            if (partitionUpdateEvent.NextCommitLogPosition > 0)
            {
                this.partition.Assert(partitionUpdateEvent.NextCommitLogPosition > this.CommitLogPosition);
                this.CommitLogPosition = partitionUpdateEvent.NextCommitLogPosition;
            }

            this.numberEventsSinceLastCheckpoint++;
        }

        async ValueTask ProcessUpdate(PartitionUpdateEvent partitionUpdateEvent)
        {
            // the transport layer should always deliver a fresh event; if it repeats itself that's a bug
            // (note that it may not be the very next in the sequence since readonly events are not persisted in the log)
            if (partitionUpdateEvent.NextInputQueuePosition > 0 && partitionUpdateEvent.NextInputQueuePosition <= this.InputQueuePosition)
            {
                this.partition.ErrorHandler.HandleError(nameof(ProcessUpdate), "Duplicate event detected", null, false, false);
                return;
            }

            await this.effectTracker.ProcessUpdate(partitionUpdateEvent).ConfigureAwait(false);

            // update the commit log position
            if (partitionUpdateEvent.NextCommitLogPosition > 0)
            {
                this.partition.Assert(partitionUpdateEvent.NextCommitLogPosition > this.CommitLogPosition);
                this.CommitLogPosition = partitionUpdateEvent.NextCommitLogPosition;
            }

            this.numberEventsSinceLastCheckpoint++;
        }

        async Task PokeLoop()
        {
            while (true)
            {
                await Task.Delay(StoreWorker.PokePeriod, this.cancellationToken).ConfigureAwait(false);

                if (this.cancellationToken.IsCancellationRequested || this.isShuttingDown)
                {
                    break;
                }

                // periodically poke so we can checkpoint, and publish load
                this.Notify();
            }
        }
    }
}<|MERGE_RESOLUTION|>--- conflicted
+++ resolved
@@ -334,7 +334,6 @@
                 {
                     if (this.pendingSecondaryIndexIndexCheckpointTask.IsCompleted == true)
                     {
-<<<<<<< HEAD
                         await this.pendingSecondaryIndexIndexCheckpointTask.ConfigureAwait(false); // observe exceptions here
                         this.pendingSecondaryIndexIndexCheckpointTask = null;
                         var token = this.store.StartSecondaryIndexStoreCheckpoint();
@@ -342,13 +341,6 @@
                         {
                             this.pendingSecondaryIndexStoreCheckpointTask = this.WaitForSecondaryIndexCheckpointAsync(false, token.Value);
                         }
-=======
-                        (this.lastCheckpointedCommitLogPosition, this.lastCheckpointedInputQueuePosition)
-                            = await this.pendingStoreCheckpoint.ConfigureAwait(false); // observe exceptions here
-                        this.pendingStoreCheckpoint = null;
-                        this.pendingCheckpointTrigger = CheckpointTrigger.None;
-                        this.ScheduleNextIdleCheckpointTime();
->>>>>>> fe24c4b4
                     }
                 }
                 else if (this.pendingSecondaryIndexStoreCheckpointTask != null)
@@ -386,7 +378,7 @@
                             = await this.pendingPrimaryStoreCheckpointTask.ConfigureAwait(false); // observe exceptions here
                         this.pendingPrimaryStoreCheckpointTask = null;
                         this.pendingCheckpointTrigger = CheckpointTrigger.None;
-                        this.ScheduleNextCheckpointTime();
+                        this.ScheduleNextIdleCheckpointTime();
                     }
                 }
                 else if (this.CheckpointDue(out var trigger))
