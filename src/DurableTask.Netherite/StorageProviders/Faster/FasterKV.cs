﻿// Copyright (c) Microsoft Corporation.
// Licensed under the MIT License.

namespace DurableTask.Netherite.Faster
{
    using System;
    using System.Collections.Generic;
    using System.Diagnostics;
    using System.IO;
    using System.Linq;
    using System.Text;
    using System.Threading;
    using System.Threading.Channels;
    using System.Threading.Tasks;
    using DurableTask.Core;
    using DurableTask.Core.Common;
    using DurableTask.Core.Tracing;
    using FASTER.core;
    using Newtonsoft.Json;

    class FasterKV : TrackedObjectStore
    {
        readonly FasterKV<Key, Value> fht;

        readonly Partition partition;
        readonly BlobManager blobManager;
        readonly CancellationToken terminationToken;
        readonly CacheDebugger cacheDebugger;
        readonly MemoryTracker.CacheTracker cacheTracker;
        readonly LogSettings storelogsettings;

        TrackedObject[] singletons;
        Task persistSingletonsTask;

        ClientSession<Key, Value, EffectTracker, Output, object, IFunctions<Key, Value, EffectTracker, Output, object>> mainSession;

        public FasterTraceHelper TraceHelper => this.blobManager.TraceHelper;

        public int PageSize => 1 << this.storelogsettings.PageSizeBits;

        public FasterKV(Partition partition, BlobManager blobManager, MemoryTracker memoryTracker)
        {
            this.partition = partition;
            this.blobManager = blobManager;
            this.cacheDebugger = partition.Settings.TestHooks?.CacheDebugger;

            partition.ErrorHandler.Token.ThrowIfCancellationRequested();

            this.storelogsettings = blobManager.GetDefaultStoreLogSettings(
                partition.Settings.UseSeparatePageBlobStorage, 
                memoryTracker.MaxCacheSize, 
                partition.Settings.FasterTuningParameters);

            this.fht = new FasterKV<Key, Value>(
                BlobManager.HashTableSize,
                this.storelogsettings,
                blobManager.StoreCheckpointSettings,
                new SerializerSettings<Key, Value>
                {
                    keySerializer = () => new Key.Serializer(),
                    valueSerializer = () => new Value.Serializer(this.StoreStats, partition.TraceHelper, this.cacheDebugger),
                });

            this.cacheTracker = memoryTracker.NewCacheTracker(this, (int) partition.PartitionId, this.cacheDebugger);

            this.fht.Log.SubscribeEvictions(new EvictionObserver(this));
            this.fht.Log.Subscribe(new ReadonlyObserver(this));

            partition.Assert(this.fht.ReadCache == null, "Unexpected read cache");

            this.terminationToken = partition.ErrorHandler.Token;

            var _ = this.terminationToken.Register(() => Task.Run(this.Dispose));

            this.blobManager.TraceHelper.FasterProgress("Constructed FasterKV");
        }

<<<<<<< HEAD
        public void Dispose()
        {
            try
            {
                this.cacheTracker?.Dispose();
                this.mainSession?.Dispose();
                this.fht.Dispose();
                this.blobManager.HybridLogDevice.Dispose();
                this.blobManager.ObjectLogDevice.Dispose();
                this.blobManager.ClosePSFDevices();
                this.blobManager.FaultInjector?.Disposed(this.blobManager);
            }
            catch (Exception e)
            {
                this.blobManager.TraceHelper.FasterStorageError("Disposing FasterKV", e);
            }
        }

        ClientSession<Key, Value, EffectTracker, Output, object, IFunctions<Key, Value, EffectTracker, Output, object>> CreateASession(string id, bool isScan)
        {
            var functions = new Functions(this.partition, this, this.cacheTracker, isScan);
            return this.fht.NewSession(functions, id);
        }
=======
        public LogAccessor<Key, Value> Log => this.fht.Log;
>>>>>>> 30abd4d5

        public LogAccessor<Key, Value> Log => this.fht?.Log;

        public override void InitMainSession()
        {
            this.singletons = new TrackedObject[TrackedObjectKey.NumberSingletonTypes];
            this.mainSession = this.CreateASession("main", false);
            this.cacheTracker.MeasureCacheSize();
            this.CheckInvariants();
        }

        public override async Task<(long commitLogPosition, long inputQueuePosition)> RecoverAsync()
        {
            try
            {
                await this.blobManager.FindCheckpointsAsync();

                // recover singletons
                this.blobManager.TraceHelper.FasterProgress($"Recovering Singletons");
                using (var stream = await this.blobManager.RecoverSingletonsAsync())
                {
                    this.singletons = Serializer.DeserializeSingletons(stream);
                }
                foreach (var singleton in this.singletons)
                {
                    singleton.Partition = this.partition;
                }

                // recover Faster
                this.blobManager.TraceHelper.FasterProgress($"Recovering FasterKV");
                await this.fht.RecoverAsync();
                this.mainSession = this.CreateASession("main", false);
                this.cacheTracker.MeasureCacheSize();
                this.CheckInvariants();

                return (this.blobManager.CheckpointInfo.CommitLogPosition, this.blobManager.CheckpointInfo.InputQueuePosition);
            }
            catch (Exception exception)
                when (this.terminationToken.IsCancellationRequested && !Utils.IsFatal(exception))
            {
                throw new OperationCanceledException("Partition was terminated.", exception, this.terminationToken);
            }
        }

        public override void CompletePending()
        {
            try
            {
                this.mainSession.CompletePending(false, false);
            }
            catch (Exception exception)
                when (this.terminationToken.IsCancellationRequested && !Utils.IsFatal(exception))
            {
                throw new OperationCanceledException("Partition was terminated.", exception, this.terminationToken);
            }
        }

        public override ValueTask ReadyToCompletePendingAsync()
        {
            return this.mainSession.ReadyToCompletePendingAsync(this.terminationToken);
        }

        public override bool TakeFullCheckpoint(long commitLogPosition, long inputQueuePosition, out Guid checkpointGuid)
        {
            try
            {
                this.blobManager.CheckpointInfo.CommitLogPosition = commitLogPosition;
                this.blobManager.CheckpointInfo.InputQueuePosition = inputQueuePosition;
                if (this.fht.TryInitiateFullCheckpoint(out checkpointGuid, CheckpointType.FoldOver))
                {
                    byte[] serializedSingletons = Serializer.SerializeSingletons(this.singletons);
                    this.persistSingletonsTask = this.blobManager.PersistSingletonsAsync(serializedSingletons, checkpointGuid);
                    return true;
                }
                else
                {
                    return false;
                }
            }
            catch (Exception exception)
                when (this.terminationToken.IsCancellationRequested && !Utils.IsFatal(exception))
            {
                throw new OperationCanceledException("Partition was terminated.", exception, this.terminationToken);
            }
        }

        public override async ValueTask CompleteCheckpointAsync()
        {
            try
            {
                // workaround for hanging in CompleteCheckpointAsync: use custom thread.
                await RunOnDedicatedThreadAsync(() => this.fht.CompleteCheckpointAsync(this.terminationToken).AsTask());
                //await this.fht.CompleteCheckpointAsync(this.terminationToken);

                await this.persistSingletonsTask;
            }
            catch (Exception exception)
                when (this.terminationToken.IsCancellationRequested && !Utils.IsFatal(exception))
            {
                throw new OperationCanceledException("Partition was terminated.", exception, this.terminationToken);
            }
        }

        public override async Task RemoveObsoleteCheckpoints()
        {
            await this.blobManager.RemoveObsoleteCheckpoints();
        }

        public async static Task RunOnDedicatedThreadAsync(Func<Task> asyncAction)
        {
            Task<Task> tasktask = new Task<Task>(() => asyncAction());
            var thread = new Thread(() => tasktask.RunSynchronously());
            thread.Start();
            await await tasktask;
        }

        public override Task FinalizeCheckpointCompletedAsync(Guid guid)
        {
            return this.blobManager.FinalizeCheckpointCompletedAsync();
        }

        public override Guid? StartIndexCheckpoint()
        {
            try
            {
                if (this.fht.TryInitiateIndexCheckpoint(out var token))
                {
                    this.persistSingletonsTask = Task.CompletedTask;
                    return token;
                }
                else
                {
                    return null;
                }
            }
            catch (Exception exception)
                when (this.terminationToken.IsCancellationRequested && !Utils.IsFatal(exception))
            {
                throw new OperationCanceledException("Partition was terminated.", exception, this.terminationToken);
            }
        }

        public override Guid? StartStoreCheckpoint(long commitLogPosition, long inputQueuePosition, long? shiftBeginAddress)
        {
            try
            {
                this.blobManager.CheckpointInfo.CommitLogPosition = commitLogPosition;
                this.blobManager.CheckpointInfo.InputQueuePosition = inputQueuePosition;

<<<<<<< HEAD
                if (this.fht.TryInitiateHybridLogCheckpoint(out var token, CheckpointType.FoldOver))
=======
                if (shiftBeginAddress > this.fht.Log.BeginAddress)
                {
                    this.fht.Log.ShiftBeginAddress(shiftBeginAddress.Value);
                }

                if (this.fht.TakeHybridLogCheckpoint(out var token))
>>>>>>> 30abd4d5
                {
                    // according to Badrish this ensures proper fencing w.r.t. session
                    this.mainSession.Refresh();

                    byte[] serializedSingletons = Serializer.SerializeSingletons(this.singletons);
                    this.persistSingletonsTask = this.blobManager.PersistSingletonsAsync(serializedSingletons, token);

                    return token;
                }
                else
                {
                    return null;
                }

                throw new InvalidOperationException("Faster refused store checkpoint");
            }
            catch (Exception exception)
                when (this.terminationToken.IsCancellationRequested && !Utils.IsFatal(exception))
            {
                throw new OperationCanceledException("Partition was terminated.", exception, this.terminationToken);
            }
        }

        public override long? GetCompactionTarget()
        {
            // TODO empiric validation of the heuristics

            var stats = (StatsState) this.singletons[(int)TrackedObjectKey.Stats.ObjectType];
            long minimalLogSize = this.fht.Log.FixedRecordSize * stats.InstanceCount * 2;
            long actualLogSize = this.fht.Log.TailAddress - this.fht.Log.BeginAddress;

            if (actualLogSize < 4 * minimalLogSize)
            {
                return null; // we are not compacting until there is significant bloat
            }

            long compactionAreaSize = (long)(0.2 * (this.fht.Log.SafeReadOnlyAddress - this.fht.Log.BeginAddress));
            long mutableSectionSize = (this.fht.Log.TailAddress - this.fht.Log.SafeReadOnlyAddress);

            if (mutableSectionSize > compactionAreaSize)
            {
                return null; // the potential size reduction does not outweigh the cost of a foldover
            }

            return this.fht.Log.BeginAddress + compactionAreaSize;
        }

        readonly static SemaphoreSlim maxCompactionThreads = new SemaphoreSlim((Environment.ProcessorCount + 1) / 2);

        public override async Task<long> RunCompactionAsync(long target)
        {
            string id = Guid.NewGuid().ToString().Substring(0, 5); // for tracing purposes
            this.blobManager.TraceHelper.FasterProgress($"Compaction {id} pending");

            await maxCompactionThreads.WaitAsync();
            try
            {
                var tcs = new TaskCompletionSource<long>(TaskCreationOptions.RunContinuationsAsynchronously);
                var thread = new Thread(Run);
                thread.Name = $"Compaction.{id}";
                thread.Start();
                return await tcs.Task;

                void Run()
                {
                    this.blobManager.TraceHelper.FasterProgress($"Compaction {id} started");

                    try
                    {
                        using var session = this.CreateASession();
                        long compactedUntil = session.Compact(target, false);
                        tcs.SetResult(compactedUntil);
                    }
                    catch (Exception exception)
                        when (this.terminationToken.IsCancellationRequested && !Utils.IsFatal(exception))
                    {
                        tcs.SetException(new OperationCanceledException("Partition was terminated.", exception, this.terminationToken));
                    }
                    catch (Exception e)
                    {
                        tcs.SetException(e);
                    }
                }
            }
            finally
            {
                maxCompactionThreads.Release();
                this.blobManager.TraceHelper.FasterProgress($"Compaction {id} done");
            }
        }

        // perform a query
        public override async Task QueryAsync(PartitionQueryEvent queryEvent, EffectTracker effectTracker)
        {
            try
            {
                var orchestrationStates = this.ScanOrchestrationStates(effectTracker, queryEvent);
                await effectTracker.ProcessQueryResultAsync(queryEvent, orchestrationStates);
            }
            catch (Exception exception)
                when (this.terminationToken.IsCancellationRequested && !Utils.IsFatal(exception))
            {
                throw new OperationCanceledException("Partition was terminated.", exception, this.terminationToken);
            }
        }

        // kick off a prefetch
        public override async Task RunPrefetchSession(IAsyncEnumerable<TrackedObjectKey> keys)
        {
            int maxConcurrency = 500;
            using SemaphoreSlim prefetchSemaphore = new SemaphoreSlim(maxConcurrency);

            Guid sessionId = Guid.NewGuid();
            this.blobManager.TraceHelper.FasterProgress($"PrefetchSession {sessionId} started (maxConcurrency={maxConcurrency})");

            Stopwatch stopwatch = new Stopwatch();
            stopwatch.Start();
            long numberIssued = 0;
            long numberMisses = 0;
            long numberHits = 0;
            long lastReport = 0;
            void ReportProgress(int elapsedMillisecondsThreshold)
            {
                if (stopwatch.ElapsedMilliseconds - lastReport >= elapsedMillisecondsThreshold)
                {
                    this.blobManager.TraceHelper.FasterProgress(
                        $"FasterKV PrefetchSession {sessionId} elapsed={stopwatch.Elapsed.TotalSeconds:F2}s issued={numberIssued} pending={maxConcurrency-prefetchSemaphore.CurrentCount} hits={numberHits} misses={numberMisses}");
                    lastReport = stopwatch.ElapsedMilliseconds;
                }
            }

            try
            {
                // these are disposed after the prefetch thread is done
                using var prefetchSession = this.CreateASession($"prefetch-{Guid.NewGuid():N}", false);

                // for each key, issue a prefetch
                await foreach (TrackedObjectKey key in keys)
                {
                    // wait for an available prefetch semaphore token
                    while (!await prefetchSemaphore.WaitAsync(50, this.terminationToken))
                    {
                        prefetchSession.CompletePending();
                        ReportProgress(1000);
                    }

                    FasterKV.Key k = key;
                    EffectTracker noInput = null;
                    Output ignoredOutput = default;
                    var status = prefetchSession.Read(ref k, ref noInput, ref ignoredOutput, userContext: prefetchSemaphore, 0);
                    numberIssued++;

                    switch (status)
                    {
                        case Status.NOTFOUND:
                        case Status.OK:
                            // fast path: we hit in the cache and complete the read
                            numberHits++;
                            prefetchSemaphore.Release();
                            break;

                        case Status.PENDING:
                            // slow path: upon completion
                            numberMisses++;
                            break;

                        case Status.ERROR:
                            this.partition.ErrorHandler.HandleError(nameof(RunPrefetchSession), "FASTER reported ERROR status", null, true, this.partition.ErrorHandler.IsTerminated);
                            break;
                    }

                    this.terminationToken.ThrowIfCancellationRequested();
                    prefetchSession.CompletePending();
                    ReportProgress(1000);
                }

                ReportProgress(0);
                this.blobManager.TraceHelper.FasterProgress($"PrefetchSession {sessionId} is waiting for completion");

                // all prefetches were issued; now we wait for them all to complete
                // by acquiring ALL the semaphore tokens
                for (int i = 0; i < maxConcurrency; i++)
                {
                    while (!await prefetchSemaphore.WaitAsync(50, this.terminationToken))
                    {
                        prefetchSession.CompletePending();
                        ReportProgress(1000);
                    }
                }

                ReportProgress(0);
                this.blobManager.TraceHelper.FasterProgress($"PrefetchSession {sessionId} completed");
            }
            catch (OperationCanceledException) when (this.terminationToken.IsCancellationRequested)
            {
                // partition is terminating
            }
            catch (Exception e) when (!Utils.IsFatal(e))
            {
                this.partition.ErrorHandler.HandleError(nameof(RunPrefetchSession), "PrefetchSession {sessionId} encountered exception", e, false, this.partition.ErrorHandler.IsTerminated);
            }
        }

        // kick off a read of a tracked object on the main session, completing asynchronously if necessary
        public override void ReadAsync(PartitionReadEvent readEvent, EffectTracker effectTracker)
        {
            this.partition.Assert(readEvent != null, "null readEvent in ReadAsync");
            try
            {
                if (readEvent.Prefetch.HasValue)
                {
                    TryRead(readEvent.Prefetch.Value);
                }

                TryRead(readEvent.ReadTarget);

                void TryRead(Key key)
                {
                    this.partition.Assert(!key.Val.IsSingleton, "singletons are not read asynchronously");
                    Output output = default;
                    this.cacheDebugger?.Record(key.Val, CacheDebugger.CacheEvent.StartingRead, null, readEvent.EventIdString, 0);
                    var status = this.mainSession.Read(ref key, ref effectTracker, ref output, readEvent, 0);
                    switch (status)
                    {
                        case Status.NOTFOUND:
                        case Status.OK:
                            // fast path: we hit in the cache and complete the read
                            this.StoreStats.HitCount++;
                            this.cacheDebugger?.Record(key.Val, CacheDebugger.CacheEvent.CompletedRead, null, readEvent.EventIdString, 0);
                            var target = output.Read(this, readEvent.EventIdString);
                            this.cacheDebugger?.CheckVersionConsistency(key.Val, target, null);
                            effectTracker.ProcessReadResult(readEvent, key, target);
                            break;

                        case Status.PENDING:
                            // slow path: read continuation will be called when complete
                            this.StoreStats.MissCount++;
                            this.cacheDebugger?.Record(key.Val, CacheDebugger.CacheEvent.PendingRead, null, readEvent.EventIdString, 0);
                            break;

                        case Status.ERROR:
                            this.partition.ErrorHandler.HandleError(nameof(ReadAsync), "FASTER reported ERROR status", null, true, this.partition.ErrorHandler.IsTerminated);
                            break;
                    }
                }
            }
            catch (Exception exception)
                when (this.terminationToken.IsCancellationRequested && !Utils.IsFatal(exception))
            {
                throw new OperationCanceledException("Partition was terminated.", exception, this.terminationToken);
            }
        }

        // read a tracked object on the main session and wait for the response (only one of these is executing at a time)
        public override async ValueTask<TrackedObject> ReadAsync(Key key, EffectTracker effectTracker)
        {
            try
            {
                if (key.Val.IsSingleton)
                {
                    return this.singletons[(int)key.Val.ObjectType];
                }
                else
                {
                    var result = await this.mainSession.ReadAsync(key, effectTracker, context: null, token: this.terminationToken);
                    var (status, output) = result.Complete();
                    return output.Read(this, null);
                }
            }
            catch (Exception exception)
                when (this.terminationToken.IsCancellationRequested && !Utils.IsFatal(exception))
            {
                throw new OperationCanceledException("Partition was terminated.", exception, this.terminationToken);
            }
        }

        // read a tracked object on a query session
        async ValueTask<TrackedObject> ReadAsync(
            ClientSession<Key, Value, EffectTracker, Output, object, Functions> session,
            Key key,
            EffectTracker effectTracker)
        {
            try
            {
                this.partition.Assert(!key.Val.IsSingleton, "singletons unexpected in ReadAsync");
                var result = await session.ReadAsync(key, effectTracker, context: null, token: this.terminationToken);
                var (status, output) = result.Complete();
                return output.Read(this, "q");
            }
            catch (Exception exception)
                when (this.terminationToken.IsCancellationRequested && !Utils.IsFatal(exception))
            {
                throw new OperationCanceledException("Partition was terminated.", exception, this.terminationToken);
            }
        }


        // create a tracked object on the main session (only one of these is executing at a time)
        public override ValueTask<TrackedObject> CreateAsync(Key key)
        {
            try
            {
                this.partition.Assert(key.Val.IsSingleton, "only singletons expected in CreateAsync");
                TrackedObject newObject = TrackedObjectKey.Factory(key);
                newObject.Partition = this.partition;
                this.singletons[(int)key.Val.ObjectType] = newObject;
                return new ValueTask<TrackedObject>(newObject);
            }
            catch (Exception exception)
                when (this.terminationToken.IsCancellationRequested && !Utils.IsFatal(exception))
            {
                throw new OperationCanceledException("Partition was terminated.", exception, this.terminationToken);
            }
        }

        public async override ValueTask ProcessEffectOnTrackedObject(Key k, EffectTracker tracker)
        {
            try
            {
                if (k.Val.IsSingleton)
                {
                    tracker.ProcessEffectOn(this.singletons[(int)k.Val.ObjectType]);
                }
                else
                {
                    this.cacheDebugger?.Record(k, CacheDebugger.CacheEvent.StartingRMW, null, tracker.CurrentEventId, 0);

                    await this.PerformFasterRMWAsync(k, tracker);

                    this.cacheDebugger?.Record(k, CacheDebugger.CacheEvent.CompletedRMW, null, tracker.CurrentEventId, 0);
                }
            }
            catch (Exception exception)
               when (this.terminationToken.IsCancellationRequested && !Utils.IsFatal(exception))
            {
                throw new OperationCanceledException("Partition was terminated.", exception, this.terminationToken);
            }
        }

        async ValueTask PerformFasterRMWAsync(Key k, EffectTracker tracker)
        {
            int numTries = 10;

            while (true)
            {
                try
                {
                    var rmwAsyncResult = await this.mainSession.RMWAsync(ref k, ref tracker, token: this.terminationToken);

                    bool IsComplete()
                    {
                        switch (rmwAsyncResult.Status)
                        {
                            case Status.NOTFOUND:
                            case Status.OK:
                                return true;

                            case Status.PENDING:
                                return false;

                            case Status.ERROR:
                            default:
                                string msg = $"Could not execute RMW in Faster, received status={rmwAsyncResult.Status}";
                                this.cacheDebugger?.Fail(msg, k);
                                throw new FasterException(msg);
                        }
                    }

                    if (IsComplete())
                    {
                        return;
                    }

                    while (true)
                    {
                        this.cacheDebugger?.Record(k, CacheDebugger.CacheEvent.PendingRMW, null, tracker.CurrentEventId, 0);

                        rmwAsyncResult = await rmwAsyncResult.CompleteAsync();

                        if (IsComplete())
                        {
                            return;
                        }

                        if (--numTries == 0)
                        {
                            this.cacheDebugger?.Fail($"Failed to execute RMW in Faster: status={rmwAsyncResult.Status.ToString()}", k);
                            throw new FasterException("Could not complete RMW even after all retries");
                        }
                    }
                }
                catch (Exception exception) when (!Utils.IsFatal(exception))
                {
                    if (--numTries == 0)
                    {
                        this.cacheDebugger?.Fail($"Failed to execute RMW in Faster, encountered exception: {exception}", k);
                        throw;
                    }
                }
            }
        }

        public override ValueTask RemoveKeys(IEnumerable<TrackedObjectKey> keys)
        {
            foreach (var key in keys)
            {
                this.partition.Assert(!key.IsSingleton, "singletons cannot be deleted");
                this.mainSession.Delete(key);
            }
            return default;
        }

        IAsyncEnumerable<OrchestrationState> ScanOrchestrationStates(
            EffectTracker effectTracker,
            PartitionQueryEvent queryEvent)
        {
            var instanceQuery = queryEvent.InstanceQuery;
            string queryId = queryEvent.EventIdString;
            this.partition.EventDetailTracer?.TraceEventProcessingDetail($"starting query {queryId}");

            // we use a separate thread to iterate, since Faster can iterate synchronously only at the moment
            // and we don't want it to block thread pool worker threads
            var channel = Channel.CreateBounded<OrchestrationState>(500);
            var scanThread = new Thread(RunScan) { Name = $"QueryScan-{queryId}" };
            scanThread.Start();
            return channel.Reader.ReadAllAsync();

            void RunScan()
            {
                using var _ = EventTraceContext.MakeContext(0, queryId);
                using var session = this.CreateASession($"scan-{Guid.NewGuid():N}", true);

                // get the unique set of keys appearing in the log and emit them
                using var iter1 = session.Iterate();

                Stopwatch stopwatch = new Stopwatch();
                stopwatch.Start();
                long scanned = 0;
                long deserialized = 0;
                long matched = 0;
                long lastReport;
                void ReportProgress()
                {
                    this.partition.EventDetailTracer?.TraceEventProcessingDetail(
                        $"query {queryId} scan position={iter1.CurrentAddress} elapsed={stopwatch.Elapsed.TotalSeconds:F2}s scanned={scanned} deserialized={deserialized} matched={matched}");
                    lastReport = stopwatch.ElapsedMilliseconds;
                }

                ReportProgress();

                while (iter1.GetNext(out RecordInfo recordInfo, out Key key, out Value val) && !recordInfo.Tombstone)
                {
                    if (stopwatch.ElapsedMilliseconds - lastReport > 5000)
                    {
                        ReportProgress();
                    }

                    if (key.Val.ObjectType == TrackedObjectKey.TrackedObjectType.Instance)
                    {
                        scanned++;
                        //this.partition.EventDetailTracer?.TraceEventProcessingDetail($"found instance {key.InstanceId}");

                        if (string.IsNullOrEmpty(instanceQuery?.InstanceIdPrefix)
                            || key.Val.InstanceId.StartsWith(instanceQuery.InstanceIdPrefix))
                        {
                            //this.partition.EventDetailTracer?.TraceEventProcessingDetail($"reading instance {key.InstanceId}");

                            //this.partition.EventDetailTracer?.TraceEventProcessingDetail($"read instance {key.InstanceId}, is {(val == null ? "null" : val.GetType().Name)}");

                            InstanceState instanceState;

                            if (val.Val is byte[] bytes)
                            {
                                instanceState = (InstanceState)Serializer.DeserializeTrackedObject(bytes);
                                deserialized++;
                            }
                            else
                            {
                                instanceState = (InstanceState)val.Val;
                            }

                            // reading the orchestrationState may race with updating the orchestration state
                            // but it is benign because the OrchestrationState object is immutable
                            var orchestrationState = instanceState?.OrchestrationState;

                            if (orchestrationState != null
                                && instanceQuery.Matches(orchestrationState))
                            {
                                matched++;

                                this.partition.EventDetailTracer?.TraceEventProcessingDetail($"match instance {key.Val.InstanceId}");

                                var task = channel.Writer.WriteAsync(orchestrationState);

                                if (!task.IsCompleted)
                                {
                                    task.AsTask().Wait();
                                }
                            }
                        }
                    }
                }

                ReportProgress();

                channel.Writer.Complete();

                this.partition.EventDetailTracer?.TraceEventProcessingDetail($"finished query {queryId}");
            }
        }

        public override void EmitCurrentState(Action<TrackedObjectKey, TrackedObject> emitItem)
        {
            try
            {
                var stringBuilder = new StringBuilder();

                // iterate singletons
                foreach(var key in TrackedObjectKey.GetSingletons())
                {
                    var singleton = this.singletons[(int)key.ObjectType];
                    emitItem(key, singleton);
                }

                using var session = this.CreateASession($"emitCurrentState", true);

                // iterate histories
                using (var iter1 = session.Iterate())
                {
                    while (iter1.GetNext(out RecordInfo recordInfo, out var key, out var value) && !recordInfo.Tombstone)
                    {
                        TrackedObject trackedObject;
                        if (value.Val == null)
                        {
                            trackedObject = null;
                        }
                        else if (value.Val is TrackedObject t)
                        {
                            trackedObject = t;
                        }
                        else if (value.Val is byte[] bytes)
                        {
<<<<<<< HEAD
                            trackedObject = DurableTask.Netherite.Serializer.DeserializeTrackedObject(bytes);
=======
                            var trackedObject = DurableTask.Netherite.Serializer.DeserializeTrackedObject(bytes);
                            emitItem(key, trackedObject);
>>>>>>> 30abd4d5
                        }
                        else
                        {
                            throw new InvalidCastException("cannot cast value to TrackedObject");
                        }

                        this.cacheDebugger?.CheckVersionConsistency(key, trackedObject, value.Version);
                        emitItem(key, trackedObject);
                    }
                }
            }
            catch (Exception exception)
                when (this.terminationToken.IsCancellationRequested && !Utils.IsFatal(exception))
            {
                throw new OperationCanceledException("Partition was terminated.", exception, this.terminationToken);
            }
        }

        public long MemoryUsedWithoutObjects => this.fht.IndexSize * 64 + this.fht.Log.MemorySizeBytes + this.fht.OverflowBucketCount * 64;

        public override (double totalSizeMB, int fillPercentage) CacheSizeInfo {
            get 
            {
                double totalSize = (double)(this.cacheTracker.TrackedObjectSize + this.MemoryUsedWithoutObjects);
                double targetSize = (double) this.cacheTracker.TargetSize;
                int fillPercentage = (int) Math.Round(100 * (totalSize / targetSize));
                double totalSizeMB = Math.Round(100 * totalSize / (1024 * 1024)) / 100;
                return (totalSizeMB, fillPercentage);
            }
        }

        public override void AdjustCacheSize()
        {
            this.cacheTracker.Notify();
        }

        public override void CheckInvariants()
        {
            this.ValidateMemoryTracker();
        }

        public void ValidateMemoryTracker()
        {
            if (this.cacheDebugger == null)
            {
                return; // we only do this when the cache debugger is attached
            }

            var inMemoryIterator = this.fht.Log.Scan(this.fht.Log.HeadAddress, this.fht.Log.TailAddress);

            long totalSize = 0;
            Dictionary<TrackedObjectKey, (long Size, StringBuilder Sb)> perKeySize = new Dictionary<TrackedObjectKey, (long Size, StringBuilder Sb)>();
            void Add(TrackedObjectKey key, long delta, string desc)
            {
                perKeySize.TryGetValue(key, out (long size, StringBuilder sb) current);
                current.size += delta;
                if (current.sb == null)
                {
                    current.sb = new StringBuilder();
                }
                else
                {
                    current.sb.Append(',');
                }
                current.sb.Append(desc);
                perKeySize[key] = current;
                totalSize += delta;
            }

            while (inMemoryIterator.GetNext(out RecordInfo recordInfo, out Key key, out Value value))
            {
                long delta = key.Val.EstimatedSize;
                if (!recordInfo.Tombstone)
                {
                    delta += value.EstimatedSize;
                }
                Add(key, delta, $"{(recordInfo.Invalid ? "I" : "")}{(recordInfo.Tombstone ? "T" : "")}{delta}@{inMemoryIterator.CurrentAddress.ToString("x")}");
            }

            long trackedSize = this.cacheTracker.TrackedObjectSize;

            bool sizeMatches = true;
            foreach (var kvp in perKeySize)
            {
                sizeMatches = sizeMatches && this.cacheDebugger.CheckSize(kvp.Key, kvp.Value.Size, kvp.Value.Sb.ToString(), this.fht.Log.HeadAddress);
            }

            if (trackedSize != totalSize && sizeMatches)
            {
                this.cacheDebugger.Fail("total size of tracked objects does not match");
            }
        }

        public (int numPages, long size) ComputeMemorySize()
        {
            this.cacheDebugger?.Reset((string instanceId) => this.partition.PartitionFunction(instanceId) == this.partition.PartitionId);
            var inMemoryIterator = this.fht.Log.Scan(this.fht.Log.HeadAddress, this.fht.Log.TailAddress);
            long totalSize = 0;
            long firstPage = this.fht.Log.HeadAddress >> this.storelogsettings.PageSizeBits;
            while (inMemoryIterator.GetNext(out RecordInfo recordInfo, out Key key, out Value value))
            {
                long delta = key.Val.EstimatedSize;
                if (!recordInfo.Tombstone)
                {
                    delta += value.EstimatedSize;
                }
                totalSize += delta;
                this.cacheDebugger?.UpdateSize(key, delta);
            }
            long lastPage = this.fht.Log.TailAddress >> this.storelogsettings.PageSizeBits;
            return ((int) (lastPage-firstPage) + 1, totalSize);
        }

        public void DecrementPages()
        {
            this.fht.Log.SetEmptyPageCount(this.fht.Log.EmptyPageCount + 1, true);
        }

        class EvictionObserver : IObserver<IFasterScanIterator<Key, Value>>
        {
            readonly FasterKV store;
            public EvictionObserver(FasterKV store)
            {
                this.store = store;
            }

            public void OnCompleted() { }
            public void OnError(Exception error) { }

            public void OnNext(IFasterScanIterator<Key, Value> iterator)
            {
                long totalSize = 0;
                while (iterator.GetNext(out RecordInfo recordInfo, out Key key, out Value value))
                {
                    long size;
                    if (!recordInfo.Tombstone)
                    {
                        this.store.cacheDebugger?.Record(key.Val, CacheDebugger.CacheEvent.Evict, value.Version, null, iterator.CurrentAddress);
                        size = key.Val.EstimatedSize + value.EstimatedSize;
                    }
                    else
                    {
                        this.store.cacheDebugger?.Record(key.Val, CacheDebugger.CacheEvent.EvictTombstone, null, null, iterator.CurrentAddress);
                        size = key.Val.EstimatedSize;
                    }

                    this.store.cacheDebugger?.UpdateTrackedObjectSize(-size, key, iterator.CurrentAddress);
                    totalSize += size;
                }
                this.store.TraceHelper.FasterStorageProgress($"Evicted until address={iterator.EndAddress}");
                this.store.cacheTracker.OnEviction(totalSize, iterator.EndAddress);
            }
        }

        class ReadonlyObserver : IObserver<IFasterScanIterator<Key, Value>>
        {
            readonly FasterKV store;
            public ReadonlyObserver(FasterKV store)
            {
                this.store = store;
            }

            public void OnCompleted() { }
            public void OnError(Exception error) { }

            public void OnNext(IFasterScanIterator<Key, Value> iterator)
            {
                while (iterator.GetNext(out RecordInfo recordInfo, out Key key, out Value value))
                {
                    if (!recordInfo.Tombstone)
                    {
                        this.store.cacheDebugger?.Record(key, CacheDebugger.CacheEvent.Readonly, value.Version, null, iterator.CurrentAddress);
                    }
                    else
                    {
                        this.store.cacheDebugger?.Record(key, CacheDebugger.CacheEvent.ReadonlyTombstone, null, null, iterator.CurrentAddress);
                    }
                }
            }
        }

        public struct Key : IFasterEqualityComparer<Key>
        {
            public TrackedObjectKey Val;

            public static implicit operator TrackedObjectKey(Key k) => k.Val;
            public static implicit operator Key(TrackedObjectKey k) => new Key() { Val = k };

            public long GetHashCode64(ref Key k)
            {
                unchecked
                {
                    // Compute an FNV hash
                    var hash = 0xcbf29ce484222325ul; // FNV_offset_basis
                    var prime = 0x100000001b3ul; // FNV_prime

                    // hash the kind
                    hash ^= (byte)k.Val.ObjectType;
                    hash *= prime;

                    // hash the instance id, if applicable
                    if (k.Val.InstanceId != null)
                    {
                        for (int i = 0; i < k.Val.InstanceId.Length; i++)
                        {
                            hash ^= k.Val.InstanceId[i];
                            hash *= prime;
                        }
                    }

                    return (long)hash;
                }
            }

            public override string ToString() => this.Val.ToString();

            public bool Equals(ref Key k1, ref Key k2) 
                => k1.Val.ObjectType == k2.Val.ObjectType && k1.Val.InstanceId == k2.Val.InstanceId;

            public class Serializer : BinaryObjectSerializer<Key>
            {
                public override void Deserialize(out Key obj)
                {
                    obj = new Key();
                    obj.Val.Deserialize(this.reader);
                }

                public override void Serialize(ref Key obj) => obj.Val.Serialize(this.writer);
            }
        }

        public struct Value
        {
            public object Val;

            public int Version; // we use this validate consistency of read/write updates in FASTER, it is not otherwise needed

            public static implicit operator Value(TrackedObject v) => new Value() { Val = v };

            public override string ToString() => this.Val.ToString();

            public long EstimatedSize => 8 + (
                this.Val is byte[] bytes ? 40 + bytes.Length :
                this.Val is TrackedObject o ? o.EstimatedSize :
                0);

            public class Serializer : BinaryObjectSerializer<Value>
            {
                readonly StoreStatistics storeStats;
                readonly PartitionTraceHelper traceHelper;
                readonly CacheDebugger cacheDebugger;

                public Serializer(StoreStatistics storeStats, PartitionTraceHelper traceHelper, CacheDebugger cacheDebugger)
                {
                    this.storeStats = storeStats;
                    this.traceHelper = traceHelper;
                    this.cacheDebugger = cacheDebugger;
                }

                public override void Deserialize(out Value obj)
                {
                    int version = this.reader.ReadInt32();
                    int count = this.reader.ReadInt32();
                    byte[] bytes = this.reader.ReadBytes(count); // lazy deserialization - keep as byte array until used
                    obj = new Value { Val = bytes, Version = version};
                    if (this.cacheDebugger != null)
                    {
                        var trackedObject = DurableTask.Netherite.Serializer.DeserializeTrackedObject(bytes);
                        this.cacheDebugger?.Record(trackedObject.Key, CacheDebugger.CacheEvent.DeserializeBytes, version, null, 0);
                    }
                }

                public override void Serialize(ref Value obj)
                {
                    this.writer.Write(obj.Version);
                    if (obj.Val is byte[] serialized)
                    {
                        // We did already serialize this object on the last CopyUpdate. So we can just use the byte array.
                        this.writer.Write(serialized.Length);
                        this.writer.Write(serialized);
                        if (this.cacheDebugger != null)
                        {
                            var trackedObject = DurableTask.Netherite.Serializer.DeserializeTrackedObject(serialized);
                            this.cacheDebugger?.Record(trackedObject.Key, CacheDebugger.CacheEvent.SerializeBytes, obj.Version, null, 0);
                        }
                    }
                    else
                    {
                        TrackedObject trackedObject = (TrackedObject) obj.Val;
                        DurableTask.Netherite.Serializer.SerializeTrackedObject(trackedObject);
                        this.storeStats.Serialize++;
                        this.writer.Write(trackedObject.SerializationCache.Length);
                        this.writer.Write(trackedObject.SerializationCache);
                        this.cacheDebugger?.Record(trackedObject.Key, CacheDebugger.CacheEvent.SerializeObject, obj.Version, null, 0);
                    }
                }
            }
        }

        public struct Output
        {
            public object Val;

            public TrackedObject Read(FasterKV store, string eventId)
            {
                if (this.Val == null)
                {
                    return null;
                }
                else if (this.Val is TrackedObject trackedObject)
                {
                    return trackedObject;
                }
                else
                {
                    byte[] bytes = this.Val as byte[];
                    store.partition.Assert(bytes != null, "unexpected type in Output.Read");
                    trackedObject = DurableTask.Netherite.Serializer.DeserializeTrackedObject(bytes);
                    store.StoreStats.Deserialize++;
                    store.cacheDebugger?.Record(trackedObject.Key, CacheDebugger.CacheEvent.DeserializeObject, null, eventId, 0);
                    trackedObject.Partition = store.partition;
                    return trackedObject;
                }
            }
        }

        public class Functions : IFunctions<Key, Value, EffectTracker, Output, object>, ITraceListener<Key>
        {
            readonly Partition partition;
            readonly FasterKV store;
            readonly StoreStatistics stats;
            readonly CacheDebugger cacheDebugger;
            readonly MemoryTracker.CacheTracker cacheTracker;
            readonly bool isScan;

            public Functions(Partition partition, FasterKV store, MemoryTracker.CacheTracker cacheTracker, bool isScan)
            {
                this.partition = partition;
                this.store = store;
                this.stats = store.StoreStats;
                this.cacheDebugger = partition.Settings.TestHooks?.CacheDebugger;
                this.cacheTracker = isScan ? null : cacheTracker;
                this.isScan = isScan;
            }

            public void Trace(Key key, string message)
            {
                this.cacheDebugger?.Record(key, CacheDebugger.CacheEvent.Faster, null, message, 0);
            }

            bool IFunctions<Key, Value, EffectTracker, Output, object>.NeedInitialUpdate(ref Key key, ref EffectTracker input, ref Output output)
                => true;

            void IFunctions<Key, Value, EffectTracker, Output, object>.InitialUpdater(ref Key key, ref EffectTracker tracker, ref Value value, ref Output output, ref RecordInfo recordInfo, long address)
            {
                this.cacheDebugger?.Record(key.Val, CacheDebugger.CacheEvent.InitialUpdate, 0, tracker.CurrentEventId, address);
                this.cacheDebugger?.ValidateObjectVersion(value, key.Val);
                this.cacheDebugger?.CheckVersionConsistency(key.Val, null, value.Version);
                var trackedObject = TrackedObjectKey.Factory(key.Val);
                this.stats.Create++;
                trackedObject.Partition = this.partition;
                value.Val = trackedObject;
                tracker.ProcessEffectOn(trackedObject);
                value.Version++;
                this.cacheDebugger?.UpdateReferenceValue(ref key.Val, trackedObject, value.Version);
                this.stats.Modify++;
                this.partition.Assert(value.Val != null, "null value.Val in InitialUpdater");
                this.partition.Assert(!this.isScan, "InitialUpdater should not be called from scan");
                this.cacheDebugger?.ValidateObjectVersion(value, key.Val);
            }

            void IFunctions<Key, Value, EffectTracker, Output, object>.PostInitialUpdater(ref Key key, ref EffectTracker tracker, ref Value value, ref Output output, ref RecordInfo recordInfo, long address)
            {
                this.cacheDebugger?.Record(key.Val, CacheDebugger.CacheEvent.PostInitialUpdate, value.Version, tracker.CurrentEventId, address);
                // we have inserted a new entry at the tail
                this.cacheTracker.UpdateTrackedObjectSize(key.Val.EstimatedSize + value.EstimatedSize, key, address);
            }

            bool IFunctions<Key, Value, EffectTracker, Output, object>.InPlaceUpdater(ref Key key, ref EffectTracker tracker, ref Value value, ref Output output, ref RecordInfo recordInfo, long address)
            {
                this.cacheDebugger?.Record(key.Val, CacheDebugger.CacheEvent.InPlaceUpdate, value.Version, tracker.CurrentEventId, address);
                this.cacheDebugger?.ValidateObjectVersion(value, key.Val);
                long sizeBeforeUpdate = value.EstimatedSize;
                if (!(value.Val is TrackedObject trackedObject))
                {
                    var bytes = (byte[])value.Val;
                    this.partition.Assert(bytes != null, "null bytes in InPlaceUpdater");
                    trackedObject = DurableTask.Netherite.Serializer.DeserializeTrackedObject(bytes);
                    this.stats.Deserialize++;
                    value.Val = trackedObject;
                    this.cacheDebugger?.Record(trackedObject.Key, CacheDebugger.CacheEvent.DeserializeObject, value.Version, tracker.CurrentEventId, 0);
                }
                trackedObject.SerializationCache = null; // cache is invalidated because of update
                trackedObject.Partition = this.partition;
                this.cacheDebugger?.CheckVersionConsistency(key.Val, trackedObject, value.Version);
                tracker.ProcessEffectOn(trackedObject);
                value.Version++;
                this.cacheDebugger?.UpdateReferenceValue(ref key.Val, trackedObject, value.Version);
                this.stats.Modify++;
                this.partition.Assert(value.Val != null, "null value.Val in InPlaceUpdater");
                this.cacheTracker.UpdateTrackedObjectSize(value.EstimatedSize - sizeBeforeUpdate, key, address);
                this.cacheDebugger?.ValidateObjectVersion(value, key.Val);
                this.partition.Assert(!this.isScan, "InPlaceUpdater should not be called from scan");
                return true;
            }

            bool IFunctions<Key, Value, EffectTracker, Output, object>.NeedCopyUpdate(ref Key key, ref EffectTracker tracker, ref Value value, ref Output output)
                => true;

            void IFunctions<Key, Value, EffectTracker, Output, object>.CopyUpdater(ref Key key, ref EffectTracker tracker, ref Value oldValue, ref Value newValue, ref Output output, ref RecordInfo recordInfo, long address)
            {
                this.cacheDebugger?.Record(key.Val, CacheDebugger.CacheEvent.CopyUpdate, oldValue.Version, tracker.CurrentEventId, address);
                this.cacheDebugger?.ValidateObjectVersion(oldValue, key.Val);

                if (oldValue.Val is TrackedObject trackedObject)
                {
                    // replace old object with its serialized snapshot
                    long oldValueSizeBefore = oldValue.EstimatedSize;
                    DurableTask.Netherite.Serializer.SerializeTrackedObject(trackedObject);
                    this.stats.Serialize++;
                    this.cacheDebugger?.Record(trackedObject.Key, CacheDebugger.CacheEvent.SerializeObject, oldValue.Version, null, 0);
                    oldValue.Val = trackedObject.SerializationCache;
                    this.cacheTracker.UpdateTrackedObjectSize(oldValue.EstimatedSize - oldValueSizeBefore, key, null); // null indicates we don't know the address
                    this.stats.Copy++;
                }
                else
                {
                    // create new object by deserializing old object
                    var bytes = (byte[])oldValue.Val;
                    this.partition.Assert(bytes != null, "null bytes in CopyUpdater");
                    trackedObject = DurableTask.Netherite.Serializer.DeserializeTrackedObject(bytes);
                    this.stats.Deserialize++;
                    trackedObject.Partition = this.partition;
                    this.cacheDebugger?.Record(trackedObject.Key, CacheDebugger.CacheEvent.DeserializeObject, oldValue.Version, tracker.CurrentEventId, 0);
                }

                newValue.Val = trackedObject;
                trackedObject.SerializationCache = null; // cache is invalidated by the update which is happening below
                this.cacheDebugger?.CheckVersionConsistency(key.Val, trackedObject, oldValue.Version);
                tracker.ProcessEffectOn(trackedObject);
                newValue.Version = oldValue.Version + 1;
                this.cacheDebugger?.UpdateReferenceValue(ref key.Val, trackedObject, newValue.Version);
                this.stats.Modify++;
                this.partition.Assert(newValue.Val != null, "null newValue.Val in CopyUpdater");
                this.cacheDebugger?.ValidateObjectVersion(oldValue, key.Val);
                this.cacheDebugger?.ValidateObjectVersion(newValue, key.Val);
                this.partition.Assert(!this.isScan, "CopyUpdater should not be called from scan");
            }

            bool IFunctions<Key, Value, EffectTracker, Output, object>.PostCopyUpdater(ref Key key, ref EffectTracker tracker, ref Value oldValue, ref Value newValue, ref Output output, ref RecordInfo recordInfo, long address)
            {
                // Note: Post operation is called only when cacheDebugger is attached.
                this.cacheDebugger?.Record(key.Val, CacheDebugger.CacheEvent.PostCopyUpdate, newValue.Version, tracker.CurrentEventId, address);
                this.cacheTracker.UpdateTrackedObjectSize(key.Val.EstimatedSize + newValue.EstimatedSize, key, address);
                return true;
            }

            bool IFunctions<Key, Value, EffectTracker, Output, object>.SingleReader(ref Key key, ref EffectTracker tracker, ref Value src, ref Output dst, ref RecordInfo recordInfo, long address)
            {
                this.cacheDebugger?.Record(key.Val, CacheDebugger.CacheEvent.SingleReader, src.Version, default, address);
                this.cacheDebugger?.ValidateObjectVersion(src, key.Val);
           
                if (src.Val == null)
                {
                    dst.Val = null;
                }
                else if (src.Val is byte[] bytes)
                {
                    var trackedObject = DurableTask.Netherite.Serializer.DeserializeTrackedObject(bytes);
                    this.stats.Deserialize++;
                    this.cacheDebugger?.Record(trackedObject.Key, CacheDebugger.CacheEvent.DeserializeObject, src.Version, null, 0);
                    trackedObject.Partition = this.partition;
                    dst.Val = trackedObject;
                }
                else if (src.Val is TrackedObject trackedObject)
                {
                    if (!this.isScan)
                    {
                        // replace src with a serialized snapshot of the object, so it does not get mutated
                        long oldValueSizeBefore = src.EstimatedSize;
                        DurableTask.Netherite.Serializer.SerializeTrackedObject(trackedObject);
                        this.stats.Serialize++;
                        this.cacheDebugger?.Record(trackedObject.Key, CacheDebugger.CacheEvent.SerializeObject, src.Version, null, 0);
                        src.Val = trackedObject.SerializationCache;
                        this.cacheTracker.UpdateTrackedObjectSize(src.EstimatedSize - oldValueSizeBefore, key, address);
                        this.stats.Copy++;
                    }
                    dst.Val = trackedObject;
                }

                this.stats.Read++;
                return true;
            }

            bool IFunctions<Key, Value, EffectTracker, Output, object>.ConcurrentReader(ref Key key, ref EffectTracker tracker, ref Value value, ref Output dst, ref RecordInfo recordInfo, long address)
            {
                this.cacheDebugger?.Record(key.Val, CacheDebugger.CacheEvent.ConcurrentReader, value.Version, default, address);
                this.cacheDebugger?.ValidateObjectVersion(value, key.Val);

                TrackedObject trackedObject = null;
                if (value.Val != null)
                {
                    if (value.Val is byte[] bytes)
                    {
                        this.cacheDebugger?.Fail("Unexpected byte[] state in mutable section");

                        // we should never get here but for robustness we still continue as best as possible
                        trackedObject = DurableTask.Netherite.Serializer.DeserializeTrackedObject(bytes);
                        this.stats.Deserialize++;
                        trackedObject.Partition = this.partition;
                        this.cacheDebugger?.Record(trackedObject.Key, CacheDebugger.CacheEvent.DeserializeObject, value.Version, default, 0);
                    }
                    else
                    {
                        trackedObject = (TrackedObject)value.Val;
                        this.partition.Assert(trackedObject != null, "null trackedObject in Reader");
                    }
                }

                dst.Val = trackedObject;
                this.stats.Read++;
                return true;
            }

            void IFunctions<Key, Value, EffectTracker, Output, object>.SingleWriter(ref Key key, ref EffectTracker input, ref Value src, ref Value dst, ref Output output, ref RecordInfo recordInfo, long address, WriteReason reason)
            {
                switch (reason)
                {
                    case WriteReason.Upsert:
                        this.cacheDebugger?.Record(key.Val, CacheDebugger.CacheEvent.SingleWriterUpsert, src.Version, default, address);
                        if (!this.isScan)
                        {
                            this.cacheDebugger?.Fail("Do not expect SingleWriter-Upsert outside of scans", key);
                        }
                        break;

                    case WriteReason.CopyToReadCache:
                        this.cacheDebugger?.Record(key.Val, CacheDebugger.CacheEvent.SingleWriterCopyToReadCache, src.Version, default, address);
                        this.cacheDebugger?.Fail("Do not expect SingleWriter-CopyToReadCache", key);
                        break;

                    case WriteReason.CopyToTail:
                        this.cacheDebugger?.Record(key.Val, CacheDebugger.CacheEvent.SingleWriterCopyToTail, src.Version, default, address);
                        break;

                    case WriteReason.Compaction:
                        this.cacheDebugger?.Record(key.Val, CacheDebugger.CacheEvent.SingleWriterCompaction, src.Version, default, address);
                        break;
                }
                dst.Val = output.Val ?? src.Val;
                dst.Version = src.Version;
                this.cacheDebugger?.ValidateObjectVersion(dst, key.Val);
            }

            void IFunctions<Key, Value, EffectTracker, Output, object>.PostSingleWriter(ref Key key, ref EffectTracker input, ref Value src, ref Value dst, ref Output output, ref RecordInfo recordInfo, long address, WriteReason reason)
            {
                switch (reason)
                {
                    case WriteReason.Upsert:
                        this.cacheDebugger?.Record(key.Val, CacheDebugger.CacheEvent.PostSingleWriterUpsert, src.Version, default, address);
                        if (!this.isScan)
                        {
                            this.cacheDebugger?.Fail("Do not expect PostSingleWriter-Upsert outside of scans", key);
                        }
                        break;

                    case WriteReason.CopyToReadCache:
                        this.cacheDebugger?.Record(key.Val, CacheDebugger.CacheEvent.PostSingleWriterCopyToReadCache, src.Version, default, address);
                        this.cacheDebugger?.Fail("Do not expect PostSingleWriter-CopyToReadCache", key);
                        break;

                    case WriteReason.CopyToTail:
                        this.cacheDebugger?.Record(key.Val, CacheDebugger.CacheEvent.PostSingleWriterCopyToTail, src.Version, default, address);
                        break;

                    case WriteReason.Compaction:
                        this.cacheDebugger?.Record(key.Val, CacheDebugger.CacheEvent.PostSingleWriterCompaction, src.Version, default, address);
                        break;
                }
                if (!this.isScan)
                {
                    this.cacheTracker.UpdateTrackedObjectSize(key.Val.EstimatedSize + dst.EstimatedSize, key, address);
                }
            }

            void IFunctions<Key, Value, EffectTracker, Output, object>.SingleDeleter(ref Key key, ref Value value, ref RecordInfo recordInfo, long address)
            {
                this.cacheDebugger?.Record(key.Val, CacheDebugger.CacheEvent.SingleDeleter, null, default, address);
            }

            void IFunctions<Key, Value, EffectTracker, Output, object>.PostSingleDeleter(ref Key key, ref RecordInfo recordInfo, long address)
            {
                this.cacheDebugger?.Record(key.Val, CacheDebugger.CacheEvent.PostSingleDeleter, null, default, address);
                if (!this.isScan)
                {
                    this.cacheTracker.UpdateTrackedObjectSize(key.Val.EstimatedSize, key, address);
                }
            }

            bool IFunctions<Key, Value, EffectTracker, Output, object>.ConcurrentWriter(ref Key key, ref EffectTracker input, ref Value src, ref Value dst, ref Output output, ref RecordInfo recordInfo, long address)
            {
                this.cacheDebugger?.Record(key.Val, CacheDebugger.CacheEvent.ConcurrentWriter, src.Version, default, address);
                if (!this.isScan)
                {
                    this.cacheDebugger?.Fail("Do not expect ConcurrentWriter; all updates are RMW, and SingleWriter is used for CopyToTail", key);
                }
                dst.Val = src.Val;
                dst.Version = src.Version;
                return true;
            }

            bool IFunctions<Key, Value, EffectTracker, Output, object>.ConcurrentDeleter(ref Key key, ref Value value, ref RecordInfo recordInfo, long address)
            {
                this.cacheDebugger?.Record(key.Val, CacheDebugger.CacheEvent.ConcurrentDeleter, value.Version, default, address);
                if (!this.isScan)
                {
                    long removed = value.EstimatedSize;
                    // If record is marked invalid (failed to insert), dispose key as well
                    if (recordInfo.Invalid)
                        removed += key.Val.EstimatedSize;
                    this.cacheTracker.UpdateTrackedObjectSize(-removed, key, address);
                    this.cacheDebugger?.UpdateReferenceValue(ref key.Val, null, 0);
                }
                return true;
            }

            #region Completion Callbacks

            void IFunctions<Key, Value, EffectTracker, Output, object>.ReadCompletionCallback(ref Key key, ref EffectTracker tracker, ref Output output, object context, Status status, RecordMetadata recordMetadata)
            {
                if (context == null)
                {
                    // no need to take any action here
                }
                else if (tracker == null)
                {
                    // this is a prefetch
                    ((SemaphoreSlim)context).Release();
                }
                else
                {
                    // the result is passed on to the read event
                    var partitionReadEvent = (PartitionReadEvent)context;
                    switch (status)
                    {
                        case Status.NOTFOUND:
                            this.cacheDebugger?.Record(key.Val, CacheDebugger.CacheEvent.CompletedRead, null, partitionReadEvent.EventIdString, recordMetadata.Address);
                            tracker.ProcessReadResult(partitionReadEvent, key, null);
                            break;

                        case Status.OK:
                            this.cacheDebugger?.Record(key.Val, CacheDebugger.CacheEvent.CompletedRead, null, partitionReadEvent.EventIdString, recordMetadata.Address);
                            tracker.ProcessReadResult(partitionReadEvent, key, output.Read(this.store, partitionReadEvent.EventIdString));
                            break;

                        case Status.PENDING:
                            this.partition.ErrorHandler.HandleError("ReadCompletionCallback", "invalid FASTER result code", null, true, false);
                            break;

                        case Status.ERROR:
                            this.partition.ErrorHandler.HandleError("ReadCompletionCallback", "FASTER reported ERROR status", null, true, this.partition.ErrorHandler.IsTerminated);
                            break;
                    }
                }
            }

            void IFunctions<Key, Value, EffectTracker, Output, object>.CheckpointCompletionCallback(string sessionId, CommitPoint commitPoint) { }
            void IFunctions<Key, Value, EffectTracker, Output, object>.RMWCompletionCallback(ref Key key, ref EffectTracker input, ref Output output, object ctx, Status status, RecordMetadata recordMetadata) { }
            void IFunctions<Key, Value, EffectTracker, Output, object>.UpsertCompletionCallback(ref Key key, ref EffectTracker input, ref Value value, object ctx) { }
            void IFunctions<Key, Value, EffectTracker, Output, object>.DeleteCompletionCallback(ref Key key, object ctx) { }

            #endregion

 
            void IFunctions<Key, Value, EffectTracker, Output, object>.DisposeKey(ref Key key)
            {
            }

            void IFunctions<Key, Value, EffectTracker, Output, object>.DisposeValue(ref Value value)
            {
            }
        }
    }
}<|MERGE_RESOLUTION|>--- conflicted
+++ resolved
@@ -75,7 +75,6 @@
             this.blobManager.TraceHelper.FasterProgress("Constructed FasterKV");
         }
 
-<<<<<<< HEAD
         public void Dispose()
         {
             try
@@ -99,9 +98,6 @@
             var functions = new Functions(this.partition, this, this.cacheTracker, isScan);
             return this.fht.NewSession(functions, id);
         }
-=======
-        public LogAccessor<Key, Value> Log => this.fht.Log;
->>>>>>> 30abd4d5
 
         public LogAccessor<Key, Value> Log => this.fht?.Log;
 
@@ -251,16 +247,12 @@
                 this.blobManager.CheckpointInfo.CommitLogPosition = commitLogPosition;
                 this.blobManager.CheckpointInfo.InputQueuePosition = inputQueuePosition;
 
-<<<<<<< HEAD
+                if (shiftBeginAddress > this.fht.Log.BeginAddress)
+                {
+                    this.fht.Log.ShiftBeginAddress(shiftBeginAddress.Value);
+                }
+
                 if (this.fht.TryInitiateHybridLogCheckpoint(out var token, CheckpointType.FoldOver))
-=======
-                if (shiftBeginAddress > this.fht.Log.BeginAddress)
-                {
-                    this.fht.Log.ShiftBeginAddress(shiftBeginAddress.Value);
-                }
-
-                if (this.fht.TakeHybridLogCheckpoint(out var token))
->>>>>>> 30abd4d5
                 {
                     // according to Badrish this ensures proper fencing w.r.t. session
                     this.mainSession.Refresh();
@@ -330,8 +322,8 @@
 
                     try
                     {
-                        using var session = this.CreateASession();
-                        long compactedUntil = session.Compact(target, false);
+                        using var session = this.CreateASession("compaction", false);
+                        long compactedUntil = session.Compact(target, CompactionType.Lookup);
                         tcs.SetResult(compactedUntil);
                     }
                     catch (Exception exception)
@@ -803,12 +795,7 @@
                         }
                         else if (value.Val is byte[] bytes)
                         {
-<<<<<<< HEAD
                             trackedObject = DurableTask.Netherite.Serializer.DeserializeTrackedObject(bytes);
-=======
-                            var trackedObject = DurableTask.Netherite.Serializer.DeserializeTrackedObject(bytes);
-                            emitItem(key, trackedObject);
->>>>>>> 30abd4d5
                         }
                         else
                         {
