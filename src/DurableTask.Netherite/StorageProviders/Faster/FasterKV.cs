﻿// Copyright (c) Microsoft Corporation.
// Licensed under the MIT License.

namespace DurableTask.Netherite.Faster
{
    using System;
    using System.Collections.Generic;
    using System.Diagnostics;
    using System.IO;
    using System.Linq;
    using System.Text;
    using System.Threading;
    using System.Threading.Channels;
    using System.Threading.Tasks;
    using DurableTask.Core;
    using DurableTask.Core.Common;
    using DurableTask.Core.Tracing;
    using FASTER.core;
    using Microsoft.Azure.Storage.Blob.Protocol;
    using Newtonsoft.Json;

    class FasterKV : TrackedObjectStore
    {
        readonly FasterKV<Key, Value> fht;

        readonly Partition partition;
        readonly BlobManager blobManager;
        readonly CancellationToken terminationToken;
        readonly CacheDebugger cacheDebugger;
        readonly MemoryTracker.CacheTracker cacheTracker;
        readonly LogSettings storelogsettings;
        readonly Stopwatch compactionStopwatch;
        readonly Dictionary<(PartitionReadEvent,Key), double> pendingReads;
        readonly List<IDisposable> sessionsToDisposeOnShutdown;

        TrackedObject[] singletons;
        Task persistSingletonsTask;

        ClientSession<Key, Value, EffectTracker, Output, object, IFunctions<Key, Value, EffectTracker, Output, object>> mainSession;

        double nextHangCheck;
        const int HangCheckPeriod = 30000;
        const int ReadRetryAfter = 20000;
        EffectTracker effectTracker;

        public FasterTraceHelper TraceHelper => this.blobManager.TraceHelper;

        public int PageSizeBits => this.storelogsettings.PageSizeBits;
 
        public FasterKV(Partition partition, BlobManager blobManager, MemoryTracker memoryTracker)
        {
            this.partition = partition;
            this.blobManager = blobManager;
            this.cacheDebugger = partition.Settings.TestHooks?.CacheDebugger;

            partition.ErrorHandler.Token.ThrowIfCancellationRequested();

            this.storelogsettings = blobManager.GetDefaultStoreLogSettings(
                partition.Settings.UseSeparatePageBlobStorage, 
                memoryTracker.MaxCacheSize, 
                partition.Settings.FasterTuningParameters);

            this.fht = new FasterKV<Key, Value>(
                BlobManager.HashTableSize,
                this.storelogsettings,
                blobManager.StoreCheckpointSettings,
                new SerializerSettings<Key, Value>
                {
                    keySerializer = () => new Key.Serializer(),
                    valueSerializer = () => new Value.Serializer(this.StoreStats, partition.TraceHelper, this.cacheDebugger),
                });

            this.cacheTracker = memoryTracker.NewCacheTracker(this, (int) partition.PartitionId, this.cacheDebugger);

            this.pendingReads = new Dictionary<(PartitionReadEvent, Key), double>();
            this.sessionsToDisposeOnShutdown = new List<IDisposable>();

            this.fht.Log.SubscribeEvictions(new EvictionObserver(this));
            this.fht.Log.Subscribe(new ReadonlyObserver(this));

            partition.Assert(this.fht.ReadCache == null, "Unexpected read cache");

            this.terminationToken = partition.ErrorHandler.Token;
            partition.ErrorHandler.OnShutdown += this.Shutdown;

            this.compactionStopwatch = new Stopwatch();
            this.compactionStopwatch.Start();

            this.nextHangCheck = partition.CurrentTimeMs + HangCheckPeriod;

            this.blobManager.TraceHelper.FasterProgress("Constructed FasterKV");
        }

        void Shutdown()
        {
            try
            {
                this.TraceHelper.FasterProgress("Disposing CacheTracker");
                this.cacheTracker?.Dispose();

                foreach (var s in this.sessionsToDisposeOnShutdown)
                {
                    this.TraceHelper.FasterStorageProgress($"Disposing Temporary Session");
                    s.Dispose();
                }

                this.TraceHelper.FasterProgress("Disposing Main Session");
                try
                {
                    this.mainSession?.Dispose();
                }
                catch(OperationCanceledException)
                {
                    // can happen during shutdown
                }

                this.TraceHelper.FasterProgress("Disposing FasterKV");
                this.fht.Dispose();

                this.TraceHelper.FasterProgress($"Disposing Devices");
                this.blobManager.DisposeDevices();

                if (this.blobManager.FaultInjector != null)
                {
                    this.TraceHelper.FasterProgress($"Unregistering from FaultInjector");
                    this.blobManager.FaultInjector.Disposed(this.blobManager);
                }
            }
            catch (Exception e)
            {
                this.blobManager.TraceHelper.FasterStorageError("Disposing FasterKV", e);
            }
        }

        double GetElapsedCompactionMilliseconds()
        {
            double elapsedMs = this.compactionStopwatch.Elapsed.TotalMilliseconds;
            this.compactionStopwatch.Restart();
            return elapsedMs;
        }

        ClientSession<Key, Value, EffectTracker, Output, object, IFunctions<Key, Value, EffectTracker, Output, object>> CreateASession(string id, bool isScan)
        {
            var functions = new Functions(this.partition, this, this.cacheTracker, isScan);
            return this.fht.NewSession(functions, id);
        }

        public IDisposable TrackTemporarySession(ClientSession<Key, Value, EffectTracker, Output, object, IFunctions<Key, Value, EffectTracker, Output, object>> session)
        {
            return new SessionTracker() { Store = this, Session = session };
        }

        class SessionTracker : IDisposable
        {
            public FasterKV Store;
            public ClientSession<Key, Value, EffectTracker, Output, object, IFunctions<Key, Value, EffectTracker, Output, object>> Session;

            public void Dispose()
            {
                if (this.Store.terminationToken.IsCancellationRequested)
                {
                    this.Store.sessionsToDisposeOnShutdown.Add(this.Session);
                }
                else
                {
                    this.Session.Dispose();
                }
            }
        }

        string RandomSuffix() => Guid.NewGuid().ToString().Substring(0, 5);

        public LogAccessor<Key, Value> Log => this.fht?.Log;

        public override void InitMainSession()
        {
            this.singletons = new TrackedObject[TrackedObjectKey.NumberSingletonTypes];
            this.mainSession = this.CreateASession($"main-{this.RandomSuffix()}", false);
            this.cacheTracker.MeasureCacheSize(true);
            this.CheckInvariants();
        }

        public override async Task<(long commitLogPosition, long inputQueuePosition, string inputQueueFingerprint)> RecoverAsync()
        {
            try
            {
                await this.blobManager.FindCheckpointsAsync();

                // recover singletons
                this.blobManager.TraceHelper.FasterProgress($"Recovering Singletons");
                using (var stream = await this.blobManager.RecoverSingletonsAsync())
                {
                    this.singletons = Serializer.DeserializeSingletons(stream);
                }
                foreach (var singleton in this.singletons)
                {
                    singleton.Partition = this.partition;
                }

                // recover Faster
                this.blobManager.TraceHelper.FasterProgress($"Recovering FasterKV");
                await this.fht.RecoverAsync(this.partition.Settings.FasterTuningParameters?.NumPagesToPreload ?? 1, true, -1, this.terminationToken);
                this.mainSession = this.CreateASession($"main-{this.RandomSuffix()}", false);
                this.cacheTracker.MeasureCacheSize(true);
                this.CheckInvariants();

                return (this.blobManager.CheckpointInfo.CommitLogPosition, this.blobManager.CheckpointInfo.InputQueuePosition, this.blobManager.CheckpointInfo.InputQueueFingerprint);
            }
            catch (Exception exception)
                when (this.terminationToken.IsCancellationRequested && !Utils.IsFatal(exception))
            {
                throw new OperationCanceledException("Partition was terminated.", exception, this.terminationToken);
            }
        }

        public override bool CompletePending()
        {
            try
            {
                var result = this.mainSession.CompletePending(false, false);

                if (this.nextHangCheck <= this.partition.CurrentTimeMs)
                {
                    this.RetrySlowReads();
                    this.nextHangCheck = this.partition.CurrentTimeMs + HangCheckPeriod;
                }

                return result;
            }
            catch (Exception exception)
                when (this.terminationToken.IsCancellationRequested && !Utils.IsFatal(exception))
            {
                throw new OperationCanceledException("Partition was terminated.", exception, this.terminationToken);
            }
        }

        public override ValueTask ReadyToCompletePendingAsync()
        {
            return this.mainSession.ReadyToCompletePendingAsync(this.terminationToken);
        }

        public override bool TakeFullCheckpoint(long commitLogPosition, long inputQueuePosition, string inputQueueFingerprint, out Guid checkpointGuid)
        {
            try
            {
                this.blobManager.CheckpointInfo.CommitLogPosition = commitLogPosition;
                this.blobManager.CheckpointInfo.InputQueuePosition = inputQueuePosition;
                this.blobManager.CheckpointInfo.InputQueueFingerprint = inputQueueFingerprint;
                if (this.fht.TryInitiateFullCheckpoint(out checkpointGuid, CheckpointType.FoldOver))
                {
                    byte[] serializedSingletons = Serializer.SerializeSingletons(this.singletons);
                    this.persistSingletonsTask = this.blobManager.PersistSingletonsAsync(serializedSingletons, checkpointGuid);
                    return true;
                }
                else
                {
                    return false;
                }
            }
            catch (Exception exception)
                when (this.terminationToken.IsCancellationRequested && !Utils.IsFatal(exception))
            {
                throw new OperationCanceledException("Partition was terminated.", exception, this.terminationToken);
            }
        }

        public override async ValueTask CompleteCheckpointAsync()
        {
            try
            {
                // workaround for hanging in CompleteCheckpointAsync: use custom thread.
                await RunOnDedicatedThreadAsync("CompleteCheckpointAsync", () => this.fht.CompleteCheckpointAsync(this.terminationToken).AsTask());
                //await this.fht.CompleteCheckpointAsync(this.terminationToken);

                await this.persistSingletonsTask;
            }
            catch (Exception exception)
                when (this.terminationToken.IsCancellationRequested && !Utils.IsFatal(exception))
            {
                throw new OperationCanceledException("Partition was terminated.", exception, this.terminationToken);
            }
        }

        public override async Task RemoveObsoleteCheckpoints()
        {
            await this.blobManager.RemoveObsoleteCheckpoints();
        }

        public async static Task RunOnDedicatedThreadAsync(string name, Func<Task> asyncAction)
        {
            Task<Task> tasktask = new Task<Task>(() => asyncAction());
            var thread = TrackedThreads.MakeTrackedThread(RunTask, name);
                       
            void RunTask() {
                try
                {
                    tasktask.RunSynchronously();
                }
                catch
                {
                }
            }

            thread.Start();
            await await tasktask;
        }

        public override async Task FinalizeCheckpointCompletedAsync(Guid guid)
        {
            await this.blobManager.FinalizeCheckpointCompletedAsync();

            if (this.cacheDebugger == null)
            {
                // update the cache size tracker after each checkpoint, to compensate for inaccuracies in the tracking
                try
                {
                    this.cacheTracker.MeasureCacheSize(false);
                }
                catch (Exception e)
                {
                    this.TraceHelper.FasterStorageError("Measuring CacheSize", e);
                }
            }
        }

        public override Guid? StartIndexCheckpoint()
        {
            try
            {
                if (this.fht.TryInitiateIndexCheckpoint(out var token))
                {
                    this.persistSingletonsTask = Task.CompletedTask;
                    return token;
                }
                else
                {
                    return null;
                }
            }
            catch (Exception exception)
                when (this.terminationToken.IsCancellationRequested && !Utils.IsFatal(exception))
            {
                throw new OperationCanceledException("Partition was terminated.", exception, this.terminationToken);
            }
        }

        public override Guid? StartStoreCheckpoint(long commitLogPosition, long inputQueuePosition, string inputQueueFingerprint, long? shiftBeginAddress)
        {
            try
            {
                this.blobManager.CheckpointInfo.CommitLogPosition = commitLogPosition;
                this.blobManager.CheckpointInfo.InputQueuePosition = inputQueuePosition;
                this.blobManager.CheckpointInfo.InputQueueFingerprint = inputQueueFingerprint;

                if (shiftBeginAddress > this.fht.Log.BeginAddress)
                {
                    this.fht.Log.ShiftBeginAddress(shiftBeginAddress.Value);
                }

                if (this.fht.TryInitiateHybridLogCheckpoint(out var token, CheckpointType.FoldOver))
                {
                    // according to Badrish this ensures proper fencing w.r.t. session
                    this.mainSession.Refresh();

                    byte[] serializedSingletons = Serializer.SerializeSingletons(this.singletons);
                    this.persistSingletonsTask = this.blobManager.PersistSingletonsAsync(serializedSingletons, token);

                    return token;
                }
                else
                {
                    return null;
                }

                throw new InvalidOperationException("Faster refused store checkpoint");
            }
            catch (Exception exception)
                when (this.terminationToken.IsCancellationRequested && !Utils.IsFatal(exception))
            {
                throw new OperationCanceledException("Partition was terminated.", exception, this.terminationToken);
            }
        }

        long MinimalLogSize
        {
            get
            {
                var stats = (StatsState)this.singletons[(int)TrackedObjectKey.Stats.ObjectType];
                return this.fht.Log.FixedRecordSize * stats.InstanceCount * 2;
            }
        }

        public override long? GetCompactionTarget()
        {
            // TODO empiric validation of the heuristics

            var stats = (StatsState) this.singletons[(int)TrackedObjectKey.Stats.ObjectType];
            long actualLogSize = this.fht.Log.TailAddress - this.fht.Log.BeginAddress;
            long minimalLogSize = this.MinimalLogSize;
            long compactionAreaSize = (long)(0.5 * (this.fht.Log.SafeReadOnlyAddress - this.fht.Log.BeginAddress));
            long mutableSectionSize = (this.fht.Log.TailAddress - this.fht.Log.SafeReadOnlyAddress);

            if (actualLogSize > 2 * minimalLogSize            // there must be significant bloat
               && mutableSectionSize < compactionAreaSize)   // the potential size reduction must outweigh the cost of a foldover
            {
                return this.fht.Log.BeginAddress + compactionAreaSize;
            }
            else
            { 
                this.TraceHelper.FasterCompactionProgress(
                    FasterTraceHelper.CompactionProgress.Skipped,
                    "", 
                    this.Log.BeginAddress,
                    this.Log.SafeReadOnlyAddress,
                    this.Log.TailAddress, 
                    minimalLogSize,
                    compactionAreaSize,
                    this.GetElapsedCompactionMilliseconds());

                return null; 
            }
        }

        readonly static SemaphoreSlim maxCompactionThreads = new SemaphoreSlim((Environment.ProcessorCount + 1) / 2);

        public override async Task<long> RunCompactionAsync(long target)
        {
            string id = this.RandomSuffix(); // for tracing purposes
            await maxCompactionThreads.WaitAsync();
            try
            {
                long beginAddressBeforeCompaction = this.Log.BeginAddress;

                this.TraceHelper.FasterCompactionProgress(
                    FasterTraceHelper.CompactionProgress.Started,
                    id,
                    beginAddressBeforeCompaction,
                    this.Log.SafeReadOnlyAddress,
                    this.Log.TailAddress,
                    this.MinimalLogSize,
                    target - this.Log.BeginAddress,
                    this.GetElapsedCompactionMilliseconds());

                var tcs = new TaskCompletionSource<long>(TaskCreationOptions.RunContinuationsAsynchronously);
                var thread = TrackedThreads.MakeTrackedThread(RunCompaction, $"Compaction.{id}"); 
                thread.Start();
                return await tcs.Task;

                void RunCompaction()
                {
                    try
                    {
                        this.blobManager.TraceHelper.FasterProgress($"Compaction {id} started");

                        var session = this.CreateASession($"compaction-{id}", true);
                        using (this.TrackTemporarySession(session))
                        {
                            long compactedUntil = session.Compact(target, CompactionType.Scan);

                            this.TraceHelper.FasterCompactionProgress(
                                FasterTraceHelper.CompactionProgress.Completed,
                                id, 
                                compactedUntil, 
                                this.Log.SafeReadOnlyAddress,
                                this.Log.TailAddress,
                                this.MinimalLogSize,
                                this.Log.BeginAddress - beginAddressBeforeCompaction,
                                this.GetElapsedCompactionMilliseconds());

                            tcs.SetResult(compactedUntil);
                        }
                    }
                    catch (Exception exception)
                        when (this.terminationToken.IsCancellationRequested && !Utils.IsFatal(exception))
                    {
                        tcs.SetException(new OperationCanceledException("Partition was terminated.", exception, this.terminationToken));
                    }
                    catch (Exception e)
                    {
                        tcs.SetException(e);
                    }
                }
            }
            finally
            {
                maxCompactionThreads.Release();
                this.blobManager.TraceHelper.FasterProgress($"Compaction {id} done");
            }
        }

        // perform a query
        public override async Task QueryAsync(PartitionQueryEvent queryEvent, EffectTracker effectTracker)
        {
            try
            {
                var orchestrationStates = this.ScanOrchestrationStates(effectTracker, queryEvent);
                await effectTracker.ProcessQueryResultAsync(queryEvent, orchestrationStates);
            }
            catch (Exception exception)
                when (this.terminationToken.IsCancellationRequested && !Utils.IsFatal(exception))
            {
                throw new OperationCanceledException("Partition was terminated.", exception, this.terminationToken);
            }
        }

        // kick off a prefetch
        public override async Task RunPrefetchSession(IAsyncEnumerable<TrackedObjectKey> keys)
        {
            int maxConcurrency = 500;
            using SemaphoreSlim prefetchSemaphore = new SemaphoreSlim(maxConcurrency);

            Guid sessionId = Guid.NewGuid();
            this.blobManager.TraceHelper.FasterProgress($"PrefetchSession {sessionId} started (maxConcurrency={maxConcurrency})");

            Stopwatch stopwatch = new Stopwatch();
            stopwatch.Start();
            long numberIssued = 0;
            long numberMisses = 0;
            long numberHits = 0;
            long lastReport = 0;
            void ReportProgress(int elapsedMillisecondsThreshold)
            {
                if (stopwatch.ElapsedMilliseconds - lastReport >= elapsedMillisecondsThreshold)
                {
                    this.blobManager.TraceHelper.FasterProgress(
                        $"FasterKV PrefetchSession {sessionId} elapsed={stopwatch.Elapsed.TotalSeconds:F2}s issued={numberIssued} pending={maxConcurrency-prefetchSemaphore.CurrentCount} hits={numberHits} misses={numberMisses}");
                    lastReport = stopwatch.ElapsedMilliseconds;
                }
            }

            try
            {
                // these are disposed after the prefetch thread is done
                var prefetchSession = this.CreateASession($"prefetch-{this.RandomSuffix()}", false);

                using (this.TrackTemporarySession(prefetchSession))
                {
                    // for each key, issue a prefetch
                    await foreach (TrackedObjectKey key in keys)
                    {
                        // wait for an available prefetch semaphore token
                        while (!await prefetchSemaphore.WaitAsync(50, this.terminationToken))
                        {
                            prefetchSession.CompletePending();
                            ReportProgress(1000);
                        }

                        FasterKV.Key k = key;
                        EffectTracker noInput = null;
                        Output ignoredOutput = default;
                        var status = prefetchSession.Read(ref k, ref noInput, ref ignoredOutput, userContext: prefetchSemaphore, 0);
                        numberIssued++;

                        if (status.IsCompletedSuccessfully)
                        {
                            numberHits++;
                            prefetchSemaphore.Release();
                        }
                        else if (status.IsPending)
                        {
                            // slow path: upon completion
                            numberMisses++;
                        }
                        else
                        {
                            this.partition.ErrorHandler.HandleError(nameof(RunPrefetchSession), $"FASTER reported ERROR status 0x{status.Value:X2}", null, true, this.partition.ErrorHandler.IsTerminated);
                        }

                        this.terminationToken.ThrowIfCancellationRequested();
                        prefetchSession.CompletePending();
                        ReportProgress(1000);
                    }

                    ReportProgress(0);
                    this.blobManager.TraceHelper.FasterProgress($"PrefetchSession {sessionId} is waiting for completion");

                    // all prefetches were issued; now we wait for them all to complete
                    // by acquiring ALL the semaphore tokens
                    for (int i = 0; i < maxConcurrency; i++)
                    {
                        while (!await prefetchSemaphore.WaitAsync(50, this.terminationToken))
                        {
                            prefetchSession.CompletePending();
                            ReportProgress(1000);
                        }
                    }

                    ReportProgress(0);
                }

                this.blobManager.TraceHelper.FasterProgress($"PrefetchSession {sessionId} completed");
            }
            catch (OperationCanceledException) when (this.terminationToken.IsCancellationRequested)
            {
                // partition is terminating
            }
            catch (Exception e) when (!Utils.IsFatal(e))
            {
                this.partition.ErrorHandler.HandleError(nameof(RunPrefetchSession), "PrefetchSession {sessionId} encountered exception", e, false, this.partition.ErrorHandler.IsTerminated);
            }
        }

        // kick off a read of a tracked object on the main session, completing asynchronously if necessary
        public override void Read(PartitionReadEvent readEvent, EffectTracker effectTracker)
        {
            this.partition.Assert(readEvent != null, "null readEvent in ReadAsync");
            try
            {
                if (readEvent.Prefetch.HasValue)
                {
                    this.TryRead(readEvent, effectTracker, readEvent.Prefetch.Value);
                }

                this.TryRead(readEvent, effectTracker, readEvent.ReadTarget);
            }
            catch (Exception exception)
                when (this.terminationToken.IsCancellationRequested && !Utils.IsFatal(exception))
            {
                throw new OperationCanceledException("Partition was terminated.", exception, this.terminationToken);
            }
        }

        void TryRead(PartitionReadEvent readEvent, EffectTracker effectTracker, Key key)
        {
            this.partition.Assert(!key.Val.IsSingleton, "singletons are not read asynchronously");
            Output output = default;
            this.cacheDebugger?.Record(key.Val, CacheDebugger.CacheEvent.StartingRead, null, readEvent.EventIdString, 0);
            var status = this.mainSession.Read(ref key, ref effectTracker, ref output, readEvent, 0);

            if (status.IsCompletedSuccessfully)
            {
                // fast path: we hit in the cache and complete the read
                this.StoreStats.HitCount++;
                this.cacheDebugger?.Record(key.Val, CacheDebugger.CacheEvent.CompletedRead, null, readEvent.EventIdString, 0);
                var target = status.Found ? output.Read(this, readEvent.EventIdString) : null;
                this.cacheDebugger?.CheckVersionConsistency(key.Val, target, null);
                effectTracker.ProcessReadResult(readEvent, key, target);
            }
            else if (status.IsPending)
            {
                // slow path: read continuation will be called when complete
                this.StoreStats.MissCount++;
                this.cacheDebugger?.Record(key.Val, CacheDebugger.CacheEvent.PendingRead, null, readEvent.EventIdString, 0);
                this.effectTracker ??= effectTracker;
                this.partition.Assert(this.effectTracker == effectTracker, "Only one EffectTracker per FasterKV");
                this.pendingReads.Add((readEvent, key), this.partition.CurrentTimeMs);
            }
            else
            {
                this.partition.ErrorHandler.HandleError(nameof(ReadAsync), $"FASTER reported ERROR status 0x{status.Value:X2}", null, true, this.partition.ErrorHandler.IsTerminated);
            }
        }

        void RetrySlowReads()
        {
            double threshold = this.partition.CurrentTimeMs - ReadRetryAfter;
            var toRetry = this.pendingReads.Where(kvp => kvp.Value < threshold).ToList();
            this.TraceHelper.FasterStorageProgress($"HangDetection limit={ReadRetryAfter / 1000:f0}s pending={this.pendingReads.Count} retry={toRetry.Count}");

            //if (toRetry.Count > 0)
            //{ 
            //    this.partition.Assert(toRetry.Count == 0, $"found a hanging read for {toRetry[0].Key.Item2}");
            //}

            foreach (var kvp in toRetry)
            {
                if (this.pendingReads.Remove(kvp.Key))
                {
                    this.TryRead(kvp.Key.Item1, this.effectTracker, kvp.Key.Item2);
                }
            }
        }

        // read a tracked object on the main session and wait for the response (only one of these is executing at a time)
        public override ValueTask<TrackedObject> ReadAsync(Key key, EffectTracker effectTracker)
        {
            this.partition.Assert(key.Val.IsSingleton, "only singletons expected in ReadAsync");
            return new ValueTask<TrackedObject>(this.singletons[(int)key.Val.ObjectType]);
        }

        // create a tracked object on the main session (only one of these is executing at a time)
        public override ValueTask<TrackedObject> CreateAsync(Key key)
        {
            this.partition.Assert(key.Val.IsSingleton, "only singletons expected in CreateAsync");
            try
            {
                TrackedObject newObject = TrackedObjectKey.Factory(key);
                newObject.Partition = this.partition;
                this.singletons[(int)key.Val.ObjectType] = newObject;
                return new ValueTask<TrackedObject>(newObject);
            }
            catch (Exception exception)
                when (this.terminationToken.IsCancellationRequested && !Utils.IsFatal(exception))
            {
                throw new OperationCanceledException("Partition was terminated.", exception, this.terminationToken);
            }
        }

        public async override ValueTask ProcessEffectOnTrackedObject(Key k, EffectTracker tracker)
        {
            try
            {
                if (k.Val.IsSingleton)
                {
                    tracker.ProcessEffectOn(this.singletons[(int)k.Val.ObjectType]);
                }
                else
                {
                    this.cacheDebugger?.Record(k, CacheDebugger.CacheEvent.StartingRMW, null, tracker.CurrentEventId, 0);

                    await this.PerformFasterRMWAsync(k, tracker);

                    this.cacheDebugger?.Record(k, CacheDebugger.CacheEvent.CompletedRMW, null, tracker.CurrentEventId, 0);
                }
            }
            catch (Exception exception)
               when (this.terminationToken.IsCancellationRequested && !Utils.IsFatal(exception))
            {
                throw new OperationCanceledException("Partition was terminated.", exception, this.terminationToken);
            }
        }

        async ValueTask PerformFasterRMWAsync(Key k, EffectTracker tracker)
        {
            int numTries = 10;

            while (true)
            {
                try
                {
                    var rmwAsyncResult = await this.mainSession.RMWAsync(ref k, ref tracker, token: this.terminationToken);

                    bool IsComplete()
                    {
                        if (rmwAsyncResult.Status.IsCompletedSuccessfully)
                        {
                            return true;
                        }
                        else if (rmwAsyncResult.Status.IsPending)
                        {
                            return false;
                        }
                        else
                        {
                            string msg = $"Could not execute RMW in Faster, received status=0x{rmwAsyncResult.Status:X2}";
                            this.cacheDebugger?.Fail(msg, k);
                            throw new FasterException(msg);
                        }
                    }

                    if (IsComplete())
                    {
                        return;
                    }

                    while (true)
                    {
                        this.cacheDebugger?.Record(k, CacheDebugger.CacheEvent.PendingRMW, null, tracker.CurrentEventId, 0);

                        rmwAsyncResult = await rmwAsyncResult.CompleteAsync();

                        if (IsComplete())
                        {
                            return;
                        }

                        if (--numTries == 0)
                        {
                            this.cacheDebugger?.Fail($"Failed to execute RMW in Faster: status={rmwAsyncResult.Status.ToString()}", k);
                            throw new FasterException("Could not complete RMW even after all retries");
                        }
                    }
                }
                catch (Exception exception) when (!Utils.IsFatal(exception))
                {
                    if (--numTries == 0)
                    {
                        this.cacheDebugger?.Fail($"Failed to execute RMW in Faster, encountered exception: {exception}", k);
                        throw;
                    }
                }
            }
        }

        public override ValueTask RemoveKeys(IEnumerable<TrackedObjectKey> keys)
        {
            foreach (var key in keys)
            {
                this.partition.Assert(!key.IsSingleton, "singletons cannot be deleted");
                this.mainSession.Delete(key);
            }
            return default;
        }

        IAsyncEnumerable<OrchestrationState> ScanOrchestrationStates(
            EffectTracker effectTracker,
            PartitionQueryEvent queryEvent)
        {
            var instanceQuery = queryEvent.InstanceQuery;
            string queryId = queryEvent.EventIdString;
            this.partition.EventDetailTracer?.TraceEventProcessingDetail($"starting query {queryId}");

            // we use a separate thread to iterate, since Faster can iterate synchronously only at the moment
            // and we don't want it to block thread pool worker threads
            var channel = Channel.CreateBounded<OrchestrationState>(500);
            var scanThread = TrackedThreads.MakeTrackedThread(RunScan, $"QueryScan-{queryId}");
            scanThread.Start();

            // read from channel until the channel is completed, or an exception is encountered
            return channel.Reader.ReadAllAsync(this.terminationToken);         

            void RunScan()
            {
                try
                {
                    using var _ = EventTraceContext.MakeContext(0, queryId);
                    var session = this.CreateASession($"scan-{queryId}-{this.RandomSuffix()}", true);
                    using (this.TrackTemporarySession(session))
                    {
                        // get the unique set of keys appearing in the log and emit them
                        using var iter1 = session.Iterate();

                        Stopwatch stopwatch = new Stopwatch();
                        stopwatch.Start();
                        long scanned = 0;
                        long deserialized = 0;
                        long matched = 0;
                        long lastReport;
                        void ReportProgress()
                        {
                            this.partition.EventDetailTracer?.TraceEventProcessingDetail(
                                $"query {queryId} scan position={iter1.CurrentAddress} elapsed={stopwatch.Elapsed.TotalSeconds:F2}s scanned={scanned} deserialized={deserialized} matched={matched}");
                            lastReport = stopwatch.ElapsedMilliseconds;

                            if (queryEvent.TimeoutUtc.HasValue && DateTime.UtcNow > queryEvent.TimeoutUtc.Value)
                            {
                                throw new TimeoutException($"Cancelled query {queryId}");
                            }
                        }

                        ReportProgress();

                        while (iter1.GetNext(out RecordInfo recordInfo, out Key key, out Value val) && !recordInfo.Tombstone)
                        {
                            if (stopwatch.ElapsedMilliseconds - lastReport > 5000)
                            {
                                ReportProgress();
                            }

                            if (key.Val.ObjectType == TrackedObjectKey.TrackedObjectType.Instance)
                            {
                                scanned++;
                                //this.partition.EventDetailTracer?.TraceEventProcessingDetail($"found instance {key.InstanceId}");

                                if (string.IsNullOrEmpty(instanceQuery?.InstanceIdPrefix)
                                    || key.Val.InstanceId.StartsWith(instanceQuery.InstanceIdPrefix))
                                {
                                    //this.partition.EventDetailTracer?.TraceEventProcessingDetail($"reading instance {key.InstanceId}");

                                    //this.partition.EventDetailTracer?.TraceEventProcessingDetail($"read instance {key.InstanceId}, is {(val == null ? "null" : val.GetType().Name)}");

                                    InstanceState instanceState;

                                    if (val.Val is byte[] bytes)
                                    {
                                        instanceState = (InstanceState)Serializer.DeserializeTrackedObject(bytes);
                                        deserialized++;
                                    }
                                    else
                                    {
                                        instanceState = (InstanceState)val.Val;
                                    }

                                    // reading the orchestrationState may race with updating the orchestration state
                                    // but it is benign because the OrchestrationState object is immutable
                                    var orchestrationState = instanceState?.OrchestrationState;

                                    if (orchestrationState != null
                                        && instanceQuery.Matches(orchestrationState))
                                    {
                                        matched++;

                                        this.partition.EventDetailTracer?.TraceEventProcessingDetail($"match instance {key.Val.InstanceId}");

                                        var task = channel.Writer.WriteAsync(orchestrationState);

                                        if (!task.IsCompleted)
                                        {
                                            task.AsTask().Wait();
                                        }
                                    }
                                }
                            }
                        }

                        ReportProgress();
                        channel.Writer.Complete();
                    }

                    this.partition.EventDetailTracer?.TraceEventProcessingDetail($"finished query {queryId}");
                }
                catch (Exception exception)
                    when (this.terminationToken.IsCancellationRequested && !Utils.IsFatal(exception))
                {
                    this.partition.EventDetailTracer?.TraceEventProcessingDetail($"cancelled query {queryId} due to partition termination");
                    channel.Writer.TryComplete(new OperationCanceledException("Partition was terminated.", exception, this.terminationToken));
                }
                catch (TimeoutException e)
                {
                    this.partition.EventTraceHelper.TraceEventProcessingWarning($"query {queryId} timed out");
                    channel.Writer.TryComplete(e);
                }
                catch (Exception e)
                {
                    this.partition.EventTraceHelper.TraceEventProcessingWarning($"query {queryId} failed with exception {e}");
                    channel.Writer.TryComplete(e);
                }
            }
        }

        public override void EmitCurrentState(Action<TrackedObjectKey, TrackedObject> emitItem)
        {
            try
            {
                var stringBuilder = new StringBuilder();

                // iterate singletons
                foreach(var key in TrackedObjectKey.GetSingletons())
                {
                    var singleton = this.singletons[(int)key.ObjectType];
                    emitItem(key, singleton);
                }

                var session = this.CreateASession($"emitCurrentState-{this.RandomSuffix()}", true);
                using (this.TrackTemporarySession(session))
                {
                    // iterate histories
                    using (var iter1 = session.Iterate())
                    {
                        while (iter1.GetNext(out RecordInfo recordInfo, out var key, out var value) && !recordInfo.Tombstone)
                        {
                            TrackedObject trackedObject;
                            if (value.Val == null)
                            {
                                trackedObject = null;
                            }
                            else if (value.Val is TrackedObject t)
                            {
                                trackedObject = t;
                            }
                            else if (value.Val is byte[] bytes)
                            {
                                trackedObject = DurableTask.Netherite.Serializer.DeserializeTrackedObject(bytes);
                            }
                            else
                            {
                                throw new InvalidCastException("cannot cast value to TrackedObject");
                            }

                            this.cacheDebugger?.CheckVersionConsistency(key, trackedObject, value.Version);
                            emitItem(key, trackedObject);
                        }
                    }
                }
            }
            catch (Exception exception)
                when (this.terminationToken.IsCancellationRequested && !Utils.IsFatal(exception))
            {
                throw new OperationCanceledException("Partition was terminated.", exception, this.terminationToken);
            }
        }

        public long MemoryUsedWithoutObjects => this.fht.IndexSize * 64 + this.fht.Log.MemorySizeBytes + this.fht.OverflowBucketCount * 64;

        public override (double totalSizeMB, int fillPercentage) CacheSizeInfo {
            get 
            {
                double totalSize = (double)(this.cacheTracker.TrackedObjectSize + this.MemoryUsedWithoutObjects);
                double targetSize = (double) this.cacheTracker.TargetSize;
                int fillPercentage = (int) Math.Round(100 * (totalSize / targetSize));
                double totalSizeMB = Math.Round(100 * totalSize / (1024 * 1024)) / 100;
                return (totalSizeMB, fillPercentage);
            }
        }

        public override void AdjustCacheSize()
        {
            this.cacheTracker.Notify();
        }

        public override void CheckInvariants()
        {
            this.ValidateMemoryTracker();
        }

        public void ValidateMemoryTracker()
        {
            if (this.cacheDebugger == null)
            {
                return; // we only do this when the cache debugger is attached
            }

            long trackedSizeBefore = 0;
            long totalSize = 0;
            Dictionary<TrackedObjectKey, List<(long delta, long address, string desc)>> perKey = null;

            this.ScanMemorySection(Init, Iteration);

<<<<<<< HEAD
            void Init()
=======
            // we now scan the in-memory part of the log and compute the total size, and store, for each key, the list of records found

            long totalSize = 0;
            Dictionary<TrackedObjectKey, List<(long delta, long address, string desc)>> perKey = new Dictionary<TrackedObjectKey, List<(long delta, long address, string desc)>>();
            void Add(TrackedObjectKey key, long delta, long address, string desc)
>>>>>>> 01fa680f
            {
                trackedSizeBefore = this.cacheTracker.TrackedObjectSize;
                totalSize = 0;
                perKey = new Dictionary<TrackedObjectKey, List<(long delta, long address, string desc)>>();
            }

            void Iteration(RecordInfo recordInfo, Key key, Value value, long currentAddress)
            {
                long delta = key.Val.EstimatedSize;
                if (!recordInfo.Tombstone)
                {
                    delta += value.EstimatedSize;
                }
                Add(key, delta, currentAddress, $"{(recordInfo.Invalid ? "I" : "")}{(recordInfo.Tombstone ? "T" : "")}{delta}@{currentAddress.ToString("x")}");
            }
              
            void Add(TrackedObjectKey key, long delta, long address, string desc)
            {
                perKey.TryGetValue(key, out var current);
                if (current == null)
                {
                    current = perKey[key] = new List<(long delta, long address, string desc)>();
                }       
                current.Add((delta, address, desc));
                totalSize += delta;
            }
 
            foreach (var k in this.cacheDebugger.Keys)
            {
                if (!perKey.ContainsKey(k))
                {
                    perKey.Add(k, emptyList); // for keys that were not found in memory, the list of records is empty
                }
            }

            long trackedSizeAfter = this.cacheTracker.TrackedObjectSize;
            bool sizeMatches = true;

<<<<<<< HEAD
=======
            // now we compare, for each key, the list of entries found in memory with what the cache debugger is tracking

>>>>>>> 01fa680f
            foreach (var kvp in perKey)
            {
                sizeMatches = sizeMatches && this.cacheDebugger.CheckSize(kvp.Key, kvp.Value, this.Log.HeadAddress);
            }

            // if the records matched for each key, then the total size should also match

            if (sizeMatches && trackedSizeBefore == trackedSizeAfter && trackedSizeBefore != totalSize)
            {
                this.cacheDebugger.Fail("total size of tracked objects does not match");
            }
        }

<<<<<<< HEAD
        internal void ScanMemorySection(Action init, Action<RecordInfo, Key, Value, long> iteration, int retries = 3)
        {
            var headAddress = this.fht.Log.HeadAddress;
          
            try
            {
                using var inMemoryIterator = this.fht.Log.Scan(headAddress, this.fht.Log.TailAddress);
                init();
                while (inMemoryIterator.GetNext(out RecordInfo recordInfo, out Key key, out Value value))
                {
                    iteration(recordInfo, key, value, inMemoryIterator.CurrentAddress);
                }
            }
            catch(FASTER.core.FasterException e) when (retries > 0 && e.Message.StartsWith("Iterator address is less than log BeginAddress"))
            {
                this.ScanMemorySection(init, iteration, retries - 1);
            }

            if (this.fht.Log.HeadAddress > headAddress)
            {
                this.ScanMemorySection(init, iteration, retries - 1);
            }
        }

        internal (int numPages, long size, long numRecords) ComputeMemorySize(bool updateCacheDebugger)
=======
        readonly static List<(long delta, long address, string desc)> emptyList = new List<(long delta, long address, string desc)>();

        internal (int numPages, long size) ComputeMemorySize(bool resetCacheDebugger)
>>>>>>> 01fa680f
        {
            long totalSize = 0;
            long firstPage = 0;
            long numRecords = 0;
            var cacheDebugger = updateCacheDebugger ? this.cacheDebugger : null;
            
            void Init()
            {
                totalSize = 0;
                numRecords = 0;
                firstPage = this.fht.Log.HeadAddress >> this.storelogsettings.PageSizeBits;
                cacheDebugger?.Reset((string instanceId) => this.partition.PartitionFunction(instanceId) == this.partition.PartitionId);
            }

            void Iteration(RecordInfo recordInfo, Key key, Value value, long currentAddress)
            {
                long delta = key.Val.EstimatedSize;
                if (!recordInfo.Tombstone)
                {
                    delta += value.EstimatedSize;
                }
                numRecords++;
                totalSize += delta;
                cacheDebugger?.UpdateSize(key, delta);
            }

            this.ScanMemorySection(Init, Iteration);
  
            long lastPage = this.fht.Log.TailAddress >> this.storelogsettings.PageSizeBits;
            return ((int) (lastPage-firstPage) + 1, totalSize, numRecords);
        }

        public void SetEmptyPageCount(int emptyPageCount)
        {
            this.fht.Log.SetEmptyPageCount(emptyPageCount, true);
        }

        class EvictionObserver : IObserver<IFasterScanIterator<Key, Value>>
        {
            readonly FasterKV store;
            public EvictionObserver(FasterKV store)
            {
                this.store = store;
            }

            public void OnCompleted() { }
            public void OnError(Exception error) { }

            public void OnNext(IFasterScanIterator<Key, Value> iterator)
            {
                long totalSize = 0;
                while (iterator.GetNext(out RecordInfo recordInfo, out Key key, out Value value))
                {
                    long size;
                    if (!recordInfo.Tombstone)
                    {
                        this.store.cacheDebugger?.Record(key.Val, CacheDebugger.CacheEvent.Evict, value.Version, null, iterator.CurrentAddress);
                        size = key.Val.EstimatedSize + value.EstimatedSize;
                    }
                    else
                    {
                        this.store.cacheDebugger?.Record(key.Val, CacheDebugger.CacheEvent.EvictTombstone, null, null, iterator.CurrentAddress);
                        size = key.Val.EstimatedSize;
                    }

                    this.store.cacheDebugger?.UpdateTrackedObjectSize(-size, key, iterator.CurrentAddress);
                    totalSize += size;
                }
                this.store.TraceHelper.FasterStorageProgress($"Evicted until address={iterator.EndAddress}");
                this.store.cacheTracker.OnEviction(totalSize, iterator.EndAddress);
            }
        }

        class ReadonlyObserver : IObserver<IFasterScanIterator<Key, Value>>
        {
            readonly FasterKV store;
            public ReadonlyObserver(FasterKV store)
            {
                this.store = store;
            }

            public void OnCompleted() { }
            public void OnError(Exception error) { }

            public void OnNext(IFasterScanIterator<Key, Value> iterator)
            {
                while (iterator.GetNext(out RecordInfo recordInfo, out Key key, out Value value))
                {
                    if (!recordInfo.Tombstone)
                    {
                        this.store.cacheDebugger?.Record(key, CacheDebugger.CacheEvent.Readonly, value.Version, null, iterator.CurrentAddress);
                    }
                    else
                    {
                        this.store.cacheDebugger?.Record(key, CacheDebugger.CacheEvent.ReadonlyTombstone, null, null, iterator.CurrentAddress);
                    }
                }
            }
        }

        public struct Key : IFasterEqualityComparer<Key>
        {
            public TrackedObjectKey Val;

            public static implicit operator TrackedObjectKey(Key k) => k.Val;
            public static implicit operator Key(TrackedObjectKey k) => new Key() { Val = k };

            public long GetHashCode64(ref Key k)
            {
                unchecked
                {
                    // Compute an FNV hash
                    var hash = 0xcbf29ce484222325ul; // FNV_offset_basis
                    var prime = 0x100000001b3ul; // FNV_prime

                    // hash the kind
                    hash ^= (byte)k.Val.ObjectType;
                    hash *= prime;

                    // hash the instance id, if applicable
                    if (k.Val.InstanceId != null)
                    {
                        for (int i = 0; i < k.Val.InstanceId.Length; i++)
                        {
                            hash ^= k.Val.InstanceId[i];
                            hash *= prime;
                        }
                    }

                    return (long)hash;
                }
            }

            public override string ToString() => this.Val.ToString();

            public bool Equals(ref Key k1, ref Key k2) 
                => k1.Val.ObjectType == k2.Val.ObjectType && k1.Val.InstanceId == k2.Val.InstanceId;

            public class Serializer : BinaryObjectSerializer<Key>
            {
                public override void Deserialize(out Key obj)
                {
                    obj = new Key();
                    obj.Val.Deserialize(this.reader);
                }

                public override void Serialize(ref Key obj) => obj.Val.Serialize(this.writer);
            }
        }

        public struct Value
        {
            public object Val;

            public int Version; // we use this validate consistency of read/write updates in FASTER, it is not otherwise needed

            public static implicit operator Value(TrackedObject v) => new Value() { Val = v };

            public override string ToString() => this.Val.ToString();

            public long EstimatedSize => 8 + (
                this.Val is byte[] bytes ? 40 + bytes.Length :
                this.Val is TrackedObject o ? o.EstimatedSize :
                0);

            public class Serializer : BinaryObjectSerializer<Value>
            {
                readonly StoreStatistics storeStats;
                readonly PartitionTraceHelper traceHelper;
                readonly CacheDebugger cacheDebugger;

                public Serializer(StoreStatistics storeStats, PartitionTraceHelper traceHelper, CacheDebugger cacheDebugger)
                {
                    this.storeStats = storeStats;
                    this.traceHelper = traceHelper;
                    this.cacheDebugger = cacheDebugger;
                }

                public override void Deserialize(out Value obj)
                {
                    int version = this.reader.ReadInt32();
                    int count = this.reader.ReadInt32();
                    byte[] bytes = this.reader.ReadBytes(count); // lazy deserialization - keep as byte array until used
                    obj = new Value { Val = bytes, Version = version};
                    if (this.cacheDebugger != null)
                    {
                        var trackedObject = DurableTask.Netherite.Serializer.DeserializeTrackedObject(bytes);
                        this.cacheDebugger?.Record(trackedObject.Key, CacheDebugger.CacheEvent.DeserializeBytes, version, null, 0);
                    }
                }

                public override void Serialize(ref Value obj)
                {
                    this.writer.Write(obj.Version);
                    if (obj.Val is byte[] serialized)
                    {
                        // We did already serialize this object on the last CopyUpdate. So we can just use the byte array.
                        this.writer.Write(serialized.Length);
                        this.writer.Write(serialized);
                        if (this.cacheDebugger != null)
                        {
                            var trackedObject = DurableTask.Netherite.Serializer.DeserializeTrackedObject(serialized);
                            this.cacheDebugger?.Record(trackedObject.Key, CacheDebugger.CacheEvent.SerializeBytes, obj.Version, null, 0);
                        }
                    }
                    else
                    {
                        TrackedObject trackedObject = (TrackedObject) obj.Val;
                        var bytes = DurableTask.Netherite.Serializer.SerializeTrackedObject(trackedObject);
                        this.storeStats.Serialize++;
                        this.writer.Write(bytes.Length);
                        this.writer.Write(bytes);
                        this.cacheDebugger?.Record(trackedObject.Key, CacheDebugger.CacheEvent.SerializeObject, obj.Version, null, 0);
                    }
                }
            }
        }

        public struct Output
        {
            public object Val;

            public TrackedObject Read(FasterKV store, string eventId)
            {
                if (this.Val == null)
                {
                    return null;
                }
                else if (this.Val is TrackedObject trackedObject)
                {
                    return trackedObject;
                }
                else
                {
                    byte[] bytes = this.Val as byte[];
                    store.partition.Assert(bytes != null, "unexpected type in Output.Read");
                    trackedObject = DurableTask.Netherite.Serializer.DeserializeTrackedObject(bytes);
                    store.StoreStats.Deserialize++;
                    store.cacheDebugger?.Record(trackedObject.Key, CacheDebugger.CacheEvent.DeserializeObject, null, eventId, 0);
                    trackedObject.Partition = store.partition;
                    return trackedObject;
                }
            }
        }

        public class Functions : IFunctions<Key, Value, EffectTracker, Output, object>
        {
            readonly Partition partition;
            readonly FasterKV store;
            readonly StoreStatistics stats;
            readonly CacheDebugger cacheDebugger;
            readonly MemoryTracker.CacheTracker cacheTracker;
            readonly bool isScan;

            public Functions(Partition partition, FasterKV store, MemoryTracker.CacheTracker cacheTracker, bool isScan)
            {
                this.partition = partition;
                this.store = store;
                this.stats = store.StoreStats;
                this.cacheDebugger = partition.Settings.TestHooks?.CacheDebugger;
                this.cacheTracker = cacheTracker;
                this.isScan = isScan;
            }
            
            // for use with ITraceListener on a modified FASTER branch with extra instrumentation
            //public void TraceKey(Key key, string message)
            //{
            //    this.cacheDebugger?.Record(key, CacheDebugger.CacheEvent.Faster, null, message, 0);
            //}
            //public void TraceRequest(Key key, long id, string message)
            //{
            //    this.cacheDebugger?.Record(key, CacheDebugger.CacheEvent.Faster, null, $"{id:D10}-{message}", 0);
            //    this.store.TraceHelper.FasterStorageProgress($"FASTER: {id:D10}-{message} key={key}");
            //}
            //public void Trace(long id, string message)
            //{
            //    this.store.TraceHelper.FasterStorageProgress($"FASTER: {id:D10}-{message}");
            //}

            bool IFunctions<Key, Value, EffectTracker, Output, object>.NeedInitialUpdate(ref Key key, ref EffectTracker input, ref Output output, ref RMWInfo info)
                => true;

            bool IFunctions<Key, Value, EffectTracker, Output, object>.InitialUpdater(ref Key key, ref EffectTracker tracker, ref Value value, ref Output output, ref RMWInfo info)
            {
                this.cacheDebugger?.Record(key.Val, CacheDebugger.CacheEvent.InitialUpdate, 0, tracker.CurrentEventId, info.Address);
                this.cacheDebugger?.ValidateObjectVersion(value, key.Val);
                this.cacheDebugger?.CheckVersionConsistency(key.Val, null, value.Version);
                var trackedObject = TrackedObjectKey.Factory(key.Val);
                this.stats.Create++;
                trackedObject.Partition = this.partition;
                value.Val = trackedObject;
                tracker.ProcessEffectOn(trackedObject);
                value.Version++;
                this.cacheDebugger?.UpdateReferenceValue(ref key.Val, trackedObject, value.Version);
                this.stats.Modify++;
                this.partition.Assert(value.Val != null, "null value.Val in InitialUpdater");
                this.partition.Assert(!this.isScan, "InitialUpdater should not be called from scan");
                this.cacheDebugger?.ValidateObjectVersion(value, key.Val);
                return true;
            }

            void IFunctions<Key, Value, EffectTracker, Output, object>.PostInitialUpdater(ref Key key, ref EffectTracker tracker, ref Value value, ref Output output, ref RMWInfo info)
            {
                this.cacheDebugger?.Record(key.Val, CacheDebugger.CacheEvent.PostInitialUpdate, value.Version, tracker.CurrentEventId, info.Address);
                // we have inserted a new entry at the tail
                this.cacheTracker.UpdateTrackedObjectSize(key.Val.EstimatedSize + value.EstimatedSize, key, info.Address);
            }

            bool IFunctions<Key, Value, EffectTracker, Output, object>.InPlaceUpdater(ref Key key, ref EffectTracker tracker, ref Value value, ref Output output, ref RMWInfo info)
            {
                this.cacheDebugger?.Record(key.Val, CacheDebugger.CacheEvent.InPlaceUpdate, value.Version, tracker.CurrentEventId, info.Address);
                this.cacheDebugger?.ValidateObjectVersion(value, key.Val);
                long sizeBeforeUpdate = value.EstimatedSize;
                if (!(value.Val is TrackedObject trackedObject))
                {
                    var bytes = (byte[])value.Val;
                    this.partition.Assert(bytes != null, "null bytes in InPlaceUpdater");
                    trackedObject = DurableTask.Netherite.Serializer.DeserializeTrackedObject(bytes);
                    this.stats.Deserialize++;
                    value.Val = trackedObject;
                    this.cacheDebugger?.Record(trackedObject.Key, CacheDebugger.CacheEvent.DeserializeObject, value.Version, tracker.CurrentEventId, 0);
                }
                trackedObject.Partition = this.partition;
                this.cacheDebugger?.CheckVersionConsistency(key.Val, trackedObject, value.Version);
                tracker.ProcessEffectOn(trackedObject);
                value.Version++;
                this.cacheDebugger?.UpdateReferenceValue(ref key.Val, trackedObject, value.Version);
                this.stats.Modify++;
                this.partition.Assert(value.Val != null, "null value.Val in InPlaceUpdater");
                this.cacheTracker.UpdateTrackedObjectSize(value.EstimatedSize - sizeBeforeUpdate, key, info.Address);
                this.cacheDebugger?.ValidateObjectVersion(value, key.Val);
                this.partition.Assert(!this.isScan, "InPlaceUpdater should not be called from scan");
                return true;
            }

            bool IFunctions<Key, Value, EffectTracker, Output, object>.NeedCopyUpdate(ref Key key, ref EffectTracker tracker, ref Value value, ref Output output, ref RMWInfo info)
                => true;

            bool IFunctions<Key, Value, EffectTracker, Output, object>.CopyUpdater(ref Key key, ref EffectTracker tracker, ref Value oldValue, ref Value newValue, ref Output output,  ref RMWInfo info)
            {
                this.cacheDebugger?.Record(key.Val, CacheDebugger.CacheEvent.CopyUpdate, oldValue.Version, tracker.CurrentEventId, info.Address);
                this.cacheDebugger?.ValidateObjectVersion(oldValue, key.Val);

                if (oldValue.Val is TrackedObject trackedObject)
                {
                    // replace old object with its serialized snapshot
                    long oldValueSizeBefore = oldValue.EstimatedSize;
                    var bytes = DurableTask.Netherite.Serializer.SerializeTrackedObject(trackedObject);
                    this.stats.Serialize++;
                    this.cacheDebugger?.Record(trackedObject.Key, CacheDebugger.CacheEvent.SerializeObject, oldValue.Version, null, 0);
                    oldValue.Val = bytes;
                    this.cacheTracker.UpdateTrackedObjectSize(oldValue.EstimatedSize - oldValueSizeBefore, key, null); // null indicates we don't know the address
                    this.stats.Copy++;
                }
                else
                {
                    // create new object by deserializing old object
                    var bytes = (byte[])oldValue.Val;
                    this.partition.Assert(bytes != null, "null bytes in CopyUpdater");
                    trackedObject = DurableTask.Netherite.Serializer.DeserializeTrackedObject(bytes);
                    this.stats.Deserialize++;
                    trackedObject.Partition = this.partition;
                    this.cacheDebugger?.Record(trackedObject.Key, CacheDebugger.CacheEvent.DeserializeObject, oldValue.Version, tracker.CurrentEventId, 0);
                }

                newValue.Val = trackedObject;
                this.cacheDebugger?.CheckVersionConsistency(key.Val, trackedObject, oldValue.Version);
                tracker.ProcessEffectOn(trackedObject);
                newValue.Version = oldValue.Version + 1;
                this.cacheDebugger?.UpdateReferenceValue(ref key.Val, trackedObject, newValue.Version);
                this.stats.Modify++;
                this.partition.Assert(newValue.Val != null, "null newValue.Val in CopyUpdater");
                this.cacheDebugger?.ValidateObjectVersion(oldValue, key.Val);
                this.cacheDebugger?.ValidateObjectVersion(newValue, key.Val);
                this.partition.Assert(!this.isScan, "CopyUpdater should not be called from scan");
                return true;
            }

            void IFunctions<Key, Value, EffectTracker, Output, object>.PostCopyUpdater(ref Key key, ref EffectTracker tracker, ref Value oldValue, ref Value newValue, ref Output output, ref RMWInfo info)
            {
                // Note: Post operation is called only when cacheDebugger is attached.
                this.cacheDebugger?.Record(key.Val, CacheDebugger.CacheEvent.PostCopyUpdate, newValue.Version, tracker.CurrentEventId, info.Address);
                this.cacheTracker.UpdateTrackedObjectSize(key.Val.EstimatedSize + newValue.EstimatedSize, key, info.Address);
            }

            bool IFunctions<Key, Value, EffectTracker, Output, object>.SingleReader(ref Key key, ref EffectTracker tracker, ref Value src, ref Output dst, ref ReadInfo readInfo)
            {
                this.cacheDebugger?.Record(key.Val, CacheDebugger.CacheEvent.SingleReader, src.Version, default, readInfo.Address);
                this.cacheDebugger?.ValidateObjectVersion(src, key.Val);
           
                if (src.Val == null)
                {
                    dst.Val = null;
                }
                else if (src.Val is byte[] bytes)
                {
                    var trackedObject = DurableTask.Netherite.Serializer.DeserializeTrackedObject(bytes);
                    this.stats.Deserialize++;
                    this.cacheDebugger?.Record(trackedObject.Key, CacheDebugger.CacheEvent.DeserializeObject, src.Version, null, 0);
                    trackedObject.Partition = this.partition;
                    dst.Val = trackedObject;
                }
                else if (src.Val is TrackedObject trackedObject)
                {
                    if (!this.isScan)
                    {
                        // replace src with a serialized snapshot of the object - it is now read-only since we did a copy-read-to-tail
                        long oldValueSizeBefore = src.EstimatedSize;
                        src.Val = DurableTask.Netherite.Serializer.SerializeTrackedObject(trackedObject);
                        this.stats.Serialize++;
                        this.cacheDebugger?.Record(trackedObject.Key, CacheDebugger.CacheEvent.SerializeObject, src.Version, null, 0);
                        this.cacheTracker.UpdateTrackedObjectSize(src.EstimatedSize - oldValueSizeBefore, key, readInfo.Address);
                        this.stats.Copy++;
                    }
                    dst.Val = trackedObject;
                }

                this.stats.Read++;
                return true;
            }

            bool IFunctions<Key, Value, EffectTracker, Output, object>.ConcurrentReader(ref Key key, ref EffectTracker tracker, ref Value value, ref Output dst, ref ReadInfo readInfo)
            {
                this.cacheDebugger?.Record(key.Val, CacheDebugger.CacheEvent.ConcurrentReader, value.Version, default, readInfo.Address);
                this.cacheDebugger?.ValidateObjectVersion(value, key.Val);

                TrackedObject trackedObject = null;
                if (value.Val != null)
                {
                    if (value.Val is byte[] bytes)
                    {
                        this.cacheDebugger?.Fail("Unexpected byte[] state in mutable section");

                        // we should never get here but for robustness we still continue as best as possible
                        trackedObject = DurableTask.Netherite.Serializer.DeserializeTrackedObject(bytes);
                        this.stats.Deserialize++;
                        trackedObject.Partition = this.partition;
                        this.cacheDebugger?.Record(trackedObject.Key, CacheDebugger.CacheEvent.DeserializeObject, value.Version, default, 0);
                    }
                    else
                    {
                        trackedObject = (TrackedObject)value.Val;
                        this.partition.Assert(trackedObject != null, "null trackedObject in Reader");
                    }
                }

                dst.Val = trackedObject;
                this.stats.Read++;
                return true;
            }

            bool IFunctions<Key, Value, EffectTracker, Output, object>.SingleWriter(ref Key key, ref EffectTracker input, ref Value src, ref Value dst, ref Output output, ref UpsertInfo info, WriteReason reason)
            {
                switch (reason)
                {
                    case WriteReason.Upsert:
                        this.cacheDebugger?.Record(key.Val, CacheDebugger.CacheEvent.SingleWriterUpsert, src.Version, default, info.Address);
                        if (!this.isScan)
                        {
                            this.cacheDebugger?.Fail("Do not expect SingleWriter-Upsert outside of scans", key);
                        }
                        break;

                    case WriteReason.CopyToReadCache:
                        this.cacheDebugger?.Record(key.Val, CacheDebugger.CacheEvent.SingleWriterCopyToReadCache, src.Version, default, info.Address);
                        this.cacheDebugger?.Fail("Do not expect SingleWriter-CopyToReadCache", key);
                        break;

                    case WriteReason.CopyToTail:
                        this.cacheDebugger?.Record(key.Val, CacheDebugger.CacheEvent.SingleWriterCopyToTail, src.Version, default, info.Address);
                        break;

                    case WriteReason.Compaction:
                        this.cacheDebugger?.Record(key.Val, CacheDebugger.CacheEvent.SingleWriterCompaction, src.Version, default, info.Address);
                        this.cacheTracker.UpdateTrackedObjectSize(key.Val.EstimatedSize + src.EstimatedSize, key, info.Address);
                        break;

                    default:
                        this.cacheDebugger?.Fail("Invalid WriteReason in SingleWriter", key);
                        break;
                }
                dst.Val = output.Val ?? src.Val;
                dst.Version = src.Version;
                this.cacheDebugger?.ValidateObjectVersion(dst, key.Val);
                return true;
            }

            void IFunctions<Key, Value, EffectTracker, Output, object>.PostSingleWriter(ref Key key, ref EffectTracker input, ref Value src, ref Value dst, ref Output output, ref UpsertInfo info, WriteReason reason)
            {
                switch (reason)
                {
                    case WriteReason.Upsert:
                        this.cacheDebugger?.Record(key.Val, CacheDebugger.CacheEvent.PostSingleWriterUpsert, src.Version, default, info.Address);
                        if (!this.isScan)
                        {
                            this.cacheDebugger?.Fail("Do not expect PostSingleWriter-Upsert outside of scans", key);
                        }
                        break;

                    case WriteReason.CopyToReadCache:
                        this.cacheDebugger?.Record(key.Val, CacheDebugger.CacheEvent.PostSingleWriterCopyToReadCache, src.Version, default, info.Address);
                        this.cacheDebugger?.Fail("Do not expect PostSingleWriter-CopyToReadCache", key);
                        break;

                    case WriteReason.CopyToTail:
                        this.cacheDebugger?.Record(key.Val, CacheDebugger.CacheEvent.PostSingleWriterCopyToTail, src.Version, default, info.Address);
                        if (!this.isScan)
                        {
                            this.cacheTracker.UpdateTrackedObjectSize(key.Val.EstimatedSize + dst.EstimatedSize, key, info.Address);
                        }
                        break;

                    case WriteReason.Compaction:
                        this.cacheDebugger?.Record(key.Val, CacheDebugger.CacheEvent.PostSingleWriterCompaction, src.Version, default, info.Address);
                        this.cacheDebugger?.Fail("Do not expect PostSingleWriter-Compaction", key);
                        break;

                    default:
                        this.cacheDebugger?.Fail("Invalid WriteReason in PostSingleWriter", key);
                        break;
                }
            }

            bool IFunctions<Key, Value, EffectTracker, Output, object>.SingleDeleter(ref Key key, ref Value value, ref DeleteInfo info)
            {
                this.cacheDebugger?.Record(key.Val, CacheDebugger.CacheEvent.SingleDeleter, null, default, info.Address);
                return true;
            }

            void IFunctions<Key, Value, EffectTracker, Output, object>.PostSingleDeleter(ref Key key, ref DeleteInfo info)
            {
                this.cacheDebugger?.Record(key.Val, CacheDebugger.CacheEvent.PostSingleDeleter, null, default, info.Address);
                if (!this.isScan)
                {
                    this.cacheTracker.UpdateTrackedObjectSize(key.Val.EstimatedSize, key, info.Address);
                    this.cacheDebugger?.UpdateReferenceValue(ref key.Val, null, 0);
                }
            }

            bool IFunctions<Key, Value, EffectTracker, Output, object>.ConcurrentWriter(ref Key key, ref EffectTracker input, ref Value src, ref Value dst, ref Output output, ref UpsertInfo info)
            {
                this.cacheDebugger?.Record(key.Val, CacheDebugger.CacheEvent.ConcurrentWriter, src.Version, default, info.Address);
                if (!this.isScan)
                {
                    this.cacheDebugger?.Fail("Do not expect ConcurrentWriter; all updates are RMW, and SingleWriter is used for CopyToTail", key);
                }
                dst.Val = src.Val;
                dst.Version = src.Version;
                return true;
            }

            bool IFunctions<Key, Value, EffectTracker, Output, object>.ConcurrentDeleter(ref Key key, ref Value value, ref DeleteInfo info)
            {
                this.cacheDebugger?.Record(key.Val, CacheDebugger.CacheEvent.ConcurrentDeleter, value.Version, default, info.Address);
                if (!this.isScan)
                {
                    long removed = value.EstimatedSize;

                    // For the time being, we comment out the path below until FASTER passes in the correct info
                    // see https://github.com/microsoft/FASTER/issues/706

                    // If record is marked invalid (failed to insert), dispose key as well
                    //if (info.RecordInfo.Invalid)
                    //{
                    //    removed += key.Val.EstimatedSize;
                    //}

                    this.cacheTracker.UpdateTrackedObjectSize(-removed, key, info.Address);
                    this.cacheDebugger?.UpdateReferenceValue(ref key.Val, null, 0);
                }
                return true;
            }

            #region Completion Callbacks

            void IFunctions<Key, Value, EffectTracker, Output, object>.ReadCompletionCallback(ref Key key, ref EffectTracker tracker, ref Output output, object context, Status status, RecordMetadata recordMetadata)
            {
                if (context == null)
                {
                    // no need to take any action here
                }
                else if (tracker == null)
                {
                    // this is a prefetch
                    try
                    {
                        ((SemaphoreSlim)context).Release();
                    }
                    catch (ObjectDisposedException)
                    {
                    }
                }
                else
                {
                    // the result is passed on to the read event
                    var partitionReadEvent = (PartitionReadEvent)context;

                    if (status.IsCompletedSuccessfully)
                    {
                        this.cacheDebugger?.Record(key.Val, CacheDebugger.CacheEvent.CompletedRead, null, partitionReadEvent.EventIdString, recordMetadata.Address);

                        if (this.store.pendingReads.Remove((partitionReadEvent, key)))
                        {
                            tracker.ProcessReadResult(partitionReadEvent, key, output.Read(this.store, partitionReadEvent.EventIdString));
                        }
                    }
                    else if (status.IsPending)
                    {
                        this.partition.ErrorHandler.HandleError("ReadCompletionCallback", $"unexpected FASTER pending status 0x{status.Value:X2}", null, true, false);
                    }
                    else
                    {
                        this.partition.ErrorHandler.HandleError("ReadCompletionCallback", $"FASTER returned error status 0x{status.Value:X2}", null, true, this.partition.ErrorHandler.IsTerminated);
                    }
                }
            }

            void IFunctions<Key, Value, EffectTracker, Output, object>.CheckpointCompletionCallback(int sessionId, string sessionName, CommitPoint commitPoint) { }
            void IFunctions<Key, Value, EffectTracker, Output, object>.RMWCompletionCallback(ref Key key, ref EffectTracker input, ref Output output, object ctx, Status status, RecordMetadata recordMetadata) { }

            #endregion

            void IFunctions<Key, Value, EffectTracker, Output, object>.DisposeSingleWriter(ref Key key, ref EffectTracker input, ref Value src, ref Value dst, ref Output output, ref UpsertInfo upsertInfo, WriteReason reason)
            {
            }

            void IFunctions<Key, Value, EffectTracker, Output, object>.DisposeCopyUpdater(ref Key key, ref EffectTracker input, ref Value oldValue, ref Value newValue, ref Output output, ref RMWInfo rmwInfo)
            {
            }

            void IFunctions<Key, Value, EffectTracker, Output, object>.DisposeInitialUpdater(ref Key key, ref EffectTracker input, ref Value value, ref Output output, ref RMWInfo rmwInfo)
            {
            }

            void IFunctions<Key, Value, EffectTracker, Output, object>.DisposeSingleDeleter(ref Key key, ref Value value, ref DeleteInfo deleteInfo)
            {
            }

            void IFunctions<Key, Value, EffectTracker, Output, object>.DisposeDeserializedFromDisk(ref Key key, ref Value value)
            {
            }
        }
    }
}<|MERGE_RESOLUTION|>--- conflicted
+++ resolved
@@ -1004,17 +1004,10 @@
             long totalSize = 0;
             Dictionary<TrackedObjectKey, List<(long delta, long address, string desc)>> perKey = null;
 
+            // we now scan the in-memory part of the log and compute the total size, and store, for each key, the list of records found
             this.ScanMemorySection(Init, Iteration);
 
-<<<<<<< HEAD
             void Init()
-=======
-            // we now scan the in-memory part of the log and compute the total size, and store, for each key, the list of records found
-
-            long totalSize = 0;
-            Dictionary<TrackedObjectKey, List<(long delta, long address, string desc)>> perKey = new Dictionary<TrackedObjectKey, List<(long delta, long address, string desc)>>();
-            void Add(TrackedObjectKey key, long delta, long address, string desc)
->>>>>>> 01fa680f
             {
                 trackedSizeBefore = this.cacheTracker.TrackedObjectSize;
                 totalSize = 0;
@@ -1041,7 +1034,7 @@
                 current.Add((delta, address, desc));
                 totalSize += delta;
             }
- 
+
             foreach (var k in this.cacheDebugger.Keys)
             {
                 if (!perKey.ContainsKey(k))
@@ -1053,25 +1046,19 @@
             long trackedSizeAfter = this.cacheTracker.TrackedObjectSize;
             bool sizeMatches = true;
 
-<<<<<<< HEAD
-=======
             // now we compare, for each key, the list of entries found in memory with what the cache debugger is tracking
-
->>>>>>> 01fa680f
             foreach (var kvp in perKey)
             {
                 sizeMatches = sizeMatches && this.cacheDebugger.CheckSize(kvp.Key, kvp.Value, this.Log.HeadAddress);
             }
 
             // if the records matched for each key, then the total size should also match
-
             if (sizeMatches && trackedSizeBefore == trackedSizeAfter && trackedSizeBefore != totalSize)
             {
                 this.cacheDebugger.Fail("total size of tracked objects does not match");
             }
         }
 
-<<<<<<< HEAD
         internal void ScanMemorySection(Action init, Action<RecordInfo, Key, Value, long> iteration, int retries = 3)
         {
             var headAddress = this.fht.Log.HeadAddress;
@@ -1097,11 +1084,6 @@
         }
 
         internal (int numPages, long size, long numRecords) ComputeMemorySize(bool updateCacheDebugger)
-=======
-        readonly static List<(long delta, long address, string desc)> emptyList = new List<(long delta, long address, string desc)>();
-
-        internal (int numPages, long size) ComputeMemorySize(bool resetCacheDebugger)
->>>>>>> 01fa680f
         {
             long totalSize = 0;
             long firstPage = 0;
