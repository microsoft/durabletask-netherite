--- conflicted
+++ resolved
@@ -97,11 +97,7 @@
 
                 // recover Faster
                 this.blobManager.TraceHelper.FasterProgress($"Recovering FasterKV");
-<<<<<<< HEAD
-                await this.fht.RecoverAsync(numPagesToPreload: 0); 
-=======
                 await this.fht.RecoverAsync();
->>>>>>> 5276f504
                 this.mainSession = this.CreateASession();
 
                 return (this.blobManager.CheckpointInfo.CommitLogPosition, this.blobManager.CheckpointInfo.InputQueuePosition);
