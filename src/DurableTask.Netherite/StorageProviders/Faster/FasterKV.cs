--- conflicted
+++ resolved
@@ -755,11 +755,7 @@
         {
             public object Val;
 
-<<<<<<< HEAD
-            public int Version; // for debugging FASTER
-=======
             public int Version; // we use this validate consistency of read/write updates in FASTER, it is not otherwise needed
->>>>>>> 822e9038
 
             public static implicit operator TrackedObject(Value v) => (TrackedObject)v.Val;
             public static implicit operator Value(TrackedObject v) => new Value() { Val = v };
