﻿// Copyright (c) Microsoft Corporation.
// Licensed under the MIT License.

namespace DurableTask.Netherite.Faster
{
    using System;
    using System.Collections.Generic;
    using System.IO;
    using FASTER.core;
    using Newtonsoft.Json;

    class LocalFileCheckpointManager : ICheckpointManager
    {
        readonly CheckpointInfo checkpointInfo;
        readonly LocalCheckpointManager localCheckpointManager;
        readonly string checkpointCompletedFilename;

        internal LocalFileCheckpointManager(CheckpointInfo ci, string checkpointDir, string checkpointCompletedBlobName)
        {
            this.checkpointInfo = ci;
            this.localCheckpointManager = new LocalCheckpointManager(checkpointDir);
            this.checkpointCompletedFilename = Path.Combine(checkpointDir, checkpointCompletedBlobName);
        }

        void ICheckpointManager.InitializeIndexCheckpoint(Guid indexToken)
            => this.localCheckpointManager.InitializeIndexCheckpoint(indexToken);

        void ICheckpointManager.InitializeLogCheckpoint(Guid logToken)
            => this.localCheckpointManager.InitializeLogCheckpoint(logToken);

        void ICheckpointManager.CommitIndexCheckpoint(Guid indexToken, byte[] commitMetadata)
        {
            this.localCheckpointManager.CommitIndexCheckpoint(indexToken, commitMetadata);
            this.checkpointInfo.IndexToken = indexToken;
        }

        void ICheckpointManager.CommitLogCheckpoint(Guid logToken, byte[] commitMetadata)
        {
            this.localCheckpointManager.CommitLogCheckpoint(logToken, commitMetadata);
            this.checkpointInfo.LogToken = logToken;
        }

        void ICheckpointManager.CommitLogIncrementalCheckpoint(Guid logToken, int version, byte[] commitMetadata, DeltaLog deltaLog)
        {
            // TODO: verify implementation of CommitLogIncrementalCheckpoint
            this.localCheckpointManager.CommitLogIncrementalCheckpoint(logToken, version, commitMetadata, deltaLog);
            this.checkpointInfo.LogToken = logToken;
        }

        byte[] ICheckpointManager.GetIndexCheckpointMetadata(Guid indexToken)
            => this.localCheckpointManager.GetIndexCheckpointMetadata(indexToken);

        byte[] ICheckpointManager.GetLogCheckpointMetadata(Guid logToken, DeltaLog deltaLog)
                 => this.localCheckpointManager.GetLogCheckpointMetadata(logToken, deltaLog);

        IDevice ICheckpointManager.GetIndexDevice(Guid indexToken)
            => this.localCheckpointManager.GetIndexDevice(indexToken);

        IDevice ICheckpointManager.GetSnapshotLogDevice(Guid token)
            => this.localCheckpointManager.GetSnapshotLogDevice(token);

        IDevice ICheckpointManager.GetSnapshotObjectLogDevice(Guid token)
            => this.localCheckpointManager.GetSnapshotObjectLogDevice(token);

<<<<<<< HEAD
        IDevice ICheckpointManager.GetDeltaLogDevice(Guid token)
            => this.localCheckpointManager.GetDeltaLogDevice(token);

        bool GetLatestCheckpoint(out Guid indexToken, out Guid logToken)
        {
            if (!File.Exists(this.checkpointCompletedFilename))
            {
                indexToken = default;
                logToken = default;
                return false;
            }

            var jsonString = File.ReadAllText(this.checkpointCompletedFilename);
            this.checkpointInfo.CopyFrom(JsonConvert.DeserializeObject<CheckpointInfo>(jsonString));

            indexToken = this.checkpointInfo.IndexToken;
            logToken = this.checkpointInfo.LogToken;
            return indexToken != default && logToken != default;
        }
=======
        internal string GetLatestCheckpointJson() => File.ReadAllText(this.checkpointCompletedFilename); 
>>>>>>> b832af36

        IEnumerable<Guid> ICheckpointManager.GetIndexCheckpointTokens()
        {
            var indexToken = this.checkpointInfo.IndexToken;
            yield return indexToken;
        }

        IEnumerable<Guid> ICheckpointManager.GetLogCheckpointTokens()
        {
            var logToken = this.checkpointInfo.LogToken;
            yield return logToken;
        }

        void ICheckpointManager.PurgeAll()
            => this.localCheckpointManager.PurgeAll();

        public void OnRecovery(Guid indexToken, Guid logToken)
            => this.localCheckpointManager.OnRecovery(indexToken, logToken);

        void IDisposable.Dispose()
            => this.localCheckpointManager.Dispose();
    }
}<|MERGE_RESOLUTION|>--- conflicted
+++ resolved
@@ -62,29 +62,10 @@
         IDevice ICheckpointManager.GetSnapshotObjectLogDevice(Guid token)
             => this.localCheckpointManager.GetSnapshotObjectLogDevice(token);
 
-<<<<<<< HEAD
         IDevice ICheckpointManager.GetDeltaLogDevice(Guid token)
             => this.localCheckpointManager.GetDeltaLogDevice(token);
 
-        bool GetLatestCheckpoint(out Guid indexToken, out Guid logToken)
-        {
-            if (!File.Exists(this.checkpointCompletedFilename))
-            {
-                indexToken = default;
-                logToken = default;
-                return false;
-            }
-
-            var jsonString = File.ReadAllText(this.checkpointCompletedFilename);
-            this.checkpointInfo.CopyFrom(JsonConvert.DeserializeObject<CheckpointInfo>(jsonString));
-
-            indexToken = this.checkpointInfo.IndexToken;
-            logToken = this.checkpointInfo.LogToken;
-            return indexToken != default && logToken != default;
-        }
-=======
         internal string GetLatestCheckpointJson() => File.ReadAllText(this.checkpointCompletedFilename); 
->>>>>>> b832af36
 
         IEnumerable<Guid> ICheckpointManager.GetIndexCheckpointTokens()
         {
