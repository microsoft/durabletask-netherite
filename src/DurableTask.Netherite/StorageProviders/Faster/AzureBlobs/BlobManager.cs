--- conflicted
+++ resolved
@@ -93,15 +93,9 @@
             PageSizeBits = 17, // 128kB
             MutableFraction = 0.9,
             SegmentSizeBits =
-<<<<<<< HEAD
-                usePremiumStorage ? 35 // 32 GB
-                                  : 32, // 4 GB
-            CopyReadsToTail = CopyReadsToTail.FromReadOnly,
-=======
                 useSeparatePageBlobStorage ? 35 // 32 GB
                                            : 32, // 4 GB
-            CopyReadsToTail = true,
->>>>>>> 0799410e
+            CopyReadsToTail = CopyReadsToTail.FromReadOnly,
             MemorySizeBits =
                 (numPartitions <= 1) ? 25 : // 32MB
                 (numPartitions <= 2) ? 24 : // 16MB
@@ -156,11 +150,7 @@
                 {
                     throw new InvalidOperationException("The Netherite configuration setting 'UseAlternateObjectStore' is incompatible with the existing taskhub.");
                 }
-<<<<<<< HEAD
-                if ((int)json["FormatVersion"] != StorageFormatVersion)
-=======
                 if (taskhubFormat.FormatVersion != StorageFormatVersion)
->>>>>>> 0799410e
                 {
                     throw new InvalidOperationException($"The current storage format version (={StorageFormatVersion}) is incompatible with the existing taskhub (={taskhubFormat.FormatVersion}).");
                 }
@@ -189,7 +179,6 @@
             CheckPointType = CheckpointType.FoldOver
         };
 
-<<<<<<< HEAD
         internal RegistrationSettings<PredicateKey> CreateSecondaryIndexRegistrationSettings<TKey>(uint numberPartitions, int indexOrdinal)
         {
             var storeLogSettings = this.StoreLogSettings(false, numberPartitions);
@@ -216,8 +205,6 @@
             };
         }
 
-=======
->>>>>>> 0799410e
         public const int MaxRetries = 10;
 
         public static BlobRequestOptions BlobRequestOptionsAggressiveTimeout = new BlobRequestOptions()
@@ -247,15 +234,6 @@
         public static TimeSpan GetDelayBetweenRetries(int numAttempts)
             => TimeSpan.FromSeconds(Math.Pow(2, (numAttempts - 1)));
 
-<<<<<<< HEAD
-=======
-        // For tests only; TODO consider adding PSFs
-        internal BlobManager(CloudStorageAccount storageAccount, CloudStorageAccount pageBlobAccount, string localFileDirectory, string taskHubName, ILogger logger, Microsoft.Extensions.Logging.LogLevel logLevelLimit, uint partitionId, IPartitionErrorHandler errorHandler)
-            : this(storageAccount, pageBlobAccount, localFileDirectory, taskHubName, logger, logLevelLimit, partitionId, errorHandler, 0)
-        {
-        }
-
->>>>>>> 0799410e
         /// <summary>
         /// Create a blob manager.
         /// </summary>
@@ -382,16 +360,11 @@
                 var hybridLogDevice = createDevice(HybridLogBlobName);
                 var objectLogDevice = createDevice(ObjectLogBlobName);
 
-<<<<<<< HEAD
                 var indexLogDevices = (from indexOrdinal in Enumerable.Range(0, this.SecondaryIndexCount)
-                                     let indexDirectory = this.blockBlobPartitionDirectory.GetDirectoryReference(this.IndexFolderName(indexOrdinal))
-                                     select new AzureStorageDevice(IndexHybridLogBlobName, indexDirectory.GetDirectoryReference(IndexHybridLogBlobName), indexDirectory.GetDirectoryReference(IndexHybridLogBlobName), this, true)).ToArray();
-=======
-                var psfLogDevices = (from groupOrdinal in Enumerable.Range(0, this.PsfGroupCount)
-                                     let psfblockDirectory = this.blockBlobPartitionDirectory.GetDirectoryReference(this.PsfGroupFolderName(groupOrdinal))
-                                     let psfpageDirectory = this.pageBlobPartitionDirectory.GetDirectoryReference(this.PsfGroupFolderName(groupOrdinal))
-                                     select new AzureStorageDevice(PsfHybridLogBlobName, psfblockDirectory.GetDirectoryReference(PsfHybridLogBlobName), psfpageDirectory.GetDirectoryReference(PsfHybridLogBlobName), this, true)).ToArray();
->>>>>>> 0799410e
+                                       let indexBlockDirectory = this.blockBlobPartitionDirectory.GetDirectoryReference(this.IndexFolderName(indexOrdinal))
+                                       let indexPageDirectory = this.pageBlobPartitionDirectory.GetDirectoryReference(this.IndexFolderName(indexOrdinal))
+                                       select new AzureStorageDevice(IndexHybridLogBlobName, indexBlockDirectory.GetDirectoryReference(IndexHybridLogBlobName), indexPageDirectory.GetDirectoryReference(IndexHybridLogBlobName), this, true)).ToArray();
+
 
                 await this.AcquireOwnership();
 
@@ -1071,31 +1044,21 @@
             return result;
         }
 
-<<<<<<< HEAD
+        void GetPartitionDirectories(bool isIndex, int indexOrdinal, string path, out CloudBlobDirectory blockBlobDir, out CloudBlobDirectory pageBlobDir)
+        {
+            var blockPartDir = isIndex ? this.blockBlobPartitionDirectory.GetDirectoryReference(this.IndexFolderName(indexOrdinal)) : this.blockBlobPartitionDirectory;
+            blockBlobDir = blockPartDir.GetDirectoryReference(path);
+            var pagePartDir = isIndex ? this.pageBlobPartitionDirectory.GetDirectoryReference(this.IndexFolderName(indexOrdinal)) : this.pageBlobPartitionDirectory;
+            pageBlobDir = pagePartDir.GetDirectoryReference(path);
+        }
+
         internal IDevice GetIndexDevice(Guid indexToken, int indexOrdinal)
-=======
-        void GetPartitionDirectories(bool isPsf, int psfGroupOrdinal, string path, out CloudBlobDirectory blockBlobDir, out CloudBlobDirectory pageBlobDir)
-        {
-            var blockPartDir = isPsf ? this.blockBlobPartitionDirectory.GetDirectoryReference(this.PsfGroupFolderName(psfGroupOrdinal)) : this.blockBlobPartitionDirectory;
-            blockBlobDir = blockPartDir.GetDirectoryReference(path);
-            var pagePartDir = isPsf ? this.pageBlobPartitionDirectory.GetDirectoryReference(this.PsfGroupFolderName(psfGroupOrdinal)) : this.pageBlobPartitionDirectory;
-            pageBlobDir = pagePartDir.GetDirectoryReference(path);
-        }
-
-        internal IDevice GetIndexDevice(Guid indexToken, int psfGroupOrdinal)
->>>>>>> 0799410e
         {
             var (isIndex, tag) = this.IsIndexOrPrimary(indexOrdinal);
             this.StorageTracer?.FasterStorageProgress($"ICheckpointManager.GetIndexDevice Called on {tag}, indexToken={indexToken}");
             var (path, blobName) = this.GetPrimaryHashTableBlobName(indexToken);
-<<<<<<< HEAD
-            var partDir = isIndex ? this.blockBlobPartitionDirectory.GetDirectoryReference(this.IndexFolderName(indexOrdinal)) : this.blockBlobPartitionDirectory;
-            var blobDirectory = partDir.GetDirectoryReference(path);
-            var device = new AzureStorageDevice(blobName, blobDirectory, blobDirectory, this, false); // we don't need a lease since the token provides isolation
-=======
-            this.GetPartitionDirectories(isPsf, psfGroupOrdinal, path, out var blockBlobDir, out var pageBlobDir);
+            this.GetPartitionDirectories(isIndex, indexOrdinal, path, out var blockBlobDir, out var pageBlobDir);
             var device = new AzureStorageDevice(blobName, blockBlobDir, pageBlobDir, this, false); // we don't need a lease since the token provides isolation
->>>>>>> 0799410e
             device.StartAsync().Wait();
             this.StorageTracer?.FasterStorageProgress($"ICheckpointManager.GetIndexDevice Returned from {tag}, target={blockBlobDir.Prefix}{blobName}");
             return device;
@@ -1106,14 +1069,8 @@
             var (isIndex, tag) = this.IsIndexOrPrimary(indexOrdinal);
             this.StorageTracer?.FasterStorageProgress($"ICheckpointManager.GetSnapshotLogDevice Called on {tag}, token={token}");
             var (path, blobName) = this.GetLogSnapshotBlobName(token);
-<<<<<<< HEAD
-            var partDir = isIndex ? this.blockBlobPartitionDirectory.GetDirectoryReference(this.IndexFolderName(indexOrdinal)) : this.blockBlobPartitionDirectory;
-            var blobDirectory = partDir.GetDirectoryReference(path);
-            var device = new AzureStorageDevice(blobName, blobDirectory, blobDirectory, this, false); // we don't need a lease since the token provides isolation
-=======
-            this.GetPartitionDirectories(isPsf, psfGroupOrdinal, path, out var blockBlobDir, out var pageBlobDir);
+            this.GetPartitionDirectories(isIndex, indexOrdinal, path, out var blockBlobDir, out var pageBlobDir);
             var device = new AzureStorageDevice(blobName, blockBlobDir, pageBlobDir, this, false); // we don't need a lease since the token provides isolation
->>>>>>> 0799410e
             device.StartAsync().Wait();
             this.StorageTracer?.FasterStorageProgress($"ICheckpointManager.GetSnapshotLogDevice Returned from {tag}, blobDirectory={blockBlobDir} blobName={blobName}");
             return device;
@@ -1124,14 +1081,8 @@
             var (isIndex, tag) = this.IsIndexOrPrimary(indexOrdinal);
             this.StorageTracer?.FasterStorageProgress($"ICheckpointManager.GetSnapshotObjectLogDevice Called on {tag}, token={token}");
             var (path, blobName) = this.GetObjectLogSnapshotBlobName(token);
-<<<<<<< HEAD
-            var partDir = isIndex ? this.blockBlobPartitionDirectory.GetDirectoryReference(this.IndexFolderName(indexOrdinal)) : this.blockBlobPartitionDirectory;
-            var blobDirectory = partDir.GetDirectoryReference(path);
-            var device = new AzureStorageDevice(blobName, blobDirectory, blobDirectory, this, false); // we don't need a lease since the token provides isolation
-=======
-            this.GetPartitionDirectories(isPsf, psfGroupOrdinal, path, out var blockBlobDir, out var pageBlobDir);
+            this.GetPartitionDirectories(isIndex, indexOrdinal, path, out var blockBlobDir, out var pageBlobDir);
             var device = new AzureStorageDevice(blobName, blockBlobDir, pageBlobDir, this, false); // we don't need a lease since the token provides isolation
->>>>>>> 0799410e
             device.StartAsync().Wait();
             this.StorageTracer?.FasterStorageProgress($"ICheckpointManager.GetSnapshotObjectLogDevice Returned from {tag}, blobDirectory={blockBlobDir} blobName={blobName}");
             return device;
