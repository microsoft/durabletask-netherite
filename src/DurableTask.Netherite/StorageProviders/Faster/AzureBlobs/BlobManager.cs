--- conflicted
+++ resolved
@@ -140,12 +140,9 @@
 
         static readonly int[] StorageFormatVersion = new int[] {
             1, //initial version
-<<<<<<< HEAD
+            2, //0.7.0-beta changed singleton storage, and adds dequeue count
             2, //separate singletons
-            3, //reduced page size
-=======
-            2, //0.7.0-beta changed singleton storage, and adds dequeue count
->>>>>>> ceaea73e
+            3, //use Faster v2, reduced page size
         }; 
 
         public static string GetStorageFormat(NetheriteOrchestrationServiceSettings settings)
