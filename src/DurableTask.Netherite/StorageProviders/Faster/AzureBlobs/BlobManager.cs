--- conflicted
+++ resolved
@@ -119,12 +119,8 @@
         static readonly int[] StorageFormatVersion = new int[] {
             1, //initial version
             2, //0.7.0-beta changed singleton storage, and adds dequeue count
-            3, //changed naming of files
-<<<<<<< HEAD
+            3, //changed organization of files
         };
-=======
-        }; 
->>>>>>> ba56fa4b
 
         public static string GetStorageFormat(NetheriteOrchestrationServiceSettings settings)
         {
@@ -437,17 +433,10 @@
                             var listingResult = await blobContainer.ListBlobsSegmentedAsync(
                                 pathPrefix,
                                 useFlatBlobListing: true,
-<<<<<<< HEAD
-                                BlobListingDetails.None, 40, continuationToken, null, null);
-
-                            continuationToken = listingResult.ContinuationToken;
-
-=======
                                 BlobListingDetails.None, 50, continuationToken, null, null);
                                 
                             continuationToken = listingResult.ContinuationToken;
                              
->>>>>>> ba56fa4b
                             foreach (var result in listingResult.Results)
                             {
                                 if (result is CloudBlob blob)
