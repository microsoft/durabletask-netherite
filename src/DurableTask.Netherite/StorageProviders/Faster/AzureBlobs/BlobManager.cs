﻿// Copyright (c) Microsoft Corporation.
// Licensed under the MIT License.

namespace DurableTask.Netherite.Faster
{
    using DurableTask.Core.Common;
    using FASTER.core;
    using ImpromptuInterface;
    using Microsoft.Azure.Storage;
    using Microsoft.Azure.Storage.Blob;
    using Microsoft.Azure.Storage.RetryPolicies;
    using Microsoft.Extensions.Logging;
    using Newtonsoft.Json;
    using Newtonsoft.Json.Linq;
    using System;
    using System.Collections.Generic;
    using System.Diagnostics;
    using System.IO;
    using System.Linq;
    using System.Threading;
    using System.Threading.Tasks;

    /// <summary>
    /// Provides management of blobs and blob names associated with a partition, and logic for partition lease maintenance and termination.
    /// </summary>
    partial class BlobManager : ICheckpointManager, ILogCommitManager
    {
        readonly uint partitionId;
        readonly CancellationTokenSource shutDownOrTermination;
        readonly CloudStorageAccount cloudStorageAccount;
        readonly CloudStorageAccount pageBlobAccount;

        readonly CloudBlobContainer blockBlobContainer;
        readonly CloudBlobContainer pageBlobContainer;
        CloudBlockBlob eventLogCommitBlob;
        CloudBlobDirectory pageBlobPartitionDirectory;
        CloudBlobDirectory blockBlobPartitionDirectory;

        string leaseId;
        readonly TimeSpan LeaseDuration = TimeSpan.FromSeconds(45); // max time the lease stays after unclean shutdown
        readonly TimeSpan LeaseRenewal = TimeSpan.FromSeconds(30); // how often we renew the lease
        readonly TimeSpan LeaseSafetyBuffer = TimeSpan.FromSeconds(10); // how much time we want left on the lease before issuing a protected access

        internal CheckpointInfo CheckpointInfo { get; }

        internal FasterTraceHelper TraceHelper { get; private set; }
        internal FasterTraceHelper StorageTracer => this.TraceHelper.IsTracingAtMostDetailedLevel ? this.TraceHelper : null;

        public IDevice EventLogDevice { get; private set; }
        public IDevice HybridLogDevice { get; private set; }
        public IDevice ObjectLogDevice { get; private set; }

        IDevice[] PsfLogDevices;
        internal CheckpointInfo[] PsfCheckpointInfos { get; }
        int PsfGroupCount => this.PsfCheckpointInfos.Length;
        const int InvalidPsfGroupOrdinal = -1;

        public string ContainerName { get; }

        public CloudBlobContainer BlockBlobContainer => this.blockBlobContainer;
        public CloudBlobContainer PageBlobContainer => this.pageBlobContainer;

        public IPartitionErrorHandler PartitionErrorHandler { get; private set; }

        internal static SemaphoreSlim AsynchronousStorageReadMaxConcurrency = new SemaphoreSlim(Math.Min(100, Environment.ProcessorCount * 10));
        internal static SemaphoreSlim AsynchronousStorageWriteMaxConcurrency = new SemaphoreSlim(Math.Min(50, Environment.ProcessorCount * 7));

        volatile System.Diagnostics.Stopwatch leaseTimer;

        internal const long HashTableSize = 1L << 14; // 16 k buckets, 1 GB
        //internal const long HashTableSize = 1L << 14; // 8 M buckets, 512 GB

        public FasterLogSettings EventLogSettings(bool useSeparatePageBlobStorage) => new FasterLogSettings
        {
            LogDevice = this.EventLogDevice,
            LogCommitManager = this.UseLocalFiles
                ? new LocalLogCommitManager($"{this.LocalDirectoryPath}\\{this.PartitionFolderName}\\{CommitBlobName}")
                : (ILogCommitManager)this,
            PageSizeBits = 21, // 2MB
            SegmentSizeBits =
                useSeparatePageBlobStorage ? 35  // 32 GB
                                           : 30, // 1 GB
            MemorySizeBits = 22, // 2MB
        };

        public LogSettings StoreLogSettings(bool useSeparatePageBlobStorage, uint numPartitions) => new LogSettings
        {
            LogDevice = this.HybridLogDevice,
            ObjectLogDevice = this.ObjectLogDevice,
            PageSizeBits = 17, // 128kB
            MutableFraction = 0.9,
            SegmentSizeBits =
                useSeparatePageBlobStorage ? 35 // 32 GB
                                           : 32, // 4 GB
            CopyReadsToTail = true,
            MemorySizeBits =
                (numPartitions <= 1) ? 25 : // 32MB
                (numPartitions <= 2) ? 24 : // 16MB
                (numPartitions <= 4) ? 23 : // 8MB
                (numPartitions <= 8) ? 22 : // 4MB
                (numPartitions <= 16) ? 21 : // 2MB
                                        20, // 1MB         
        };
<<<<<<< HEAD

        static readonly int[] StorageFormatVersion = new int[] {
            1, //initial version
            2, //separate singletons
        }; 
=======
        
        // increment this after changes of the storage representation that break compatibility
        const int StorageFormatVersion = 1;
>>>>>>> bcb5f67c

        public static string GetStorageFormat(NetheriteOrchestrationServiceSettings settings)
        {
            return JsonConvert.SerializeObject(new StorageFormatSettings()
                {
                    UseAlternateObjectStore = settings.UseAlternateObjectStore,
<<<<<<< HEAD
                    UsePSFQueries = settings.UsePSFQueries,
                    FormatVersion = StorageFormatVersion.Last(),
=======
                    FormatVersion = StorageFormatVersion,
>>>>>>> bcb5f67c
                }, 
                serializerSettings);       
        }

        [JsonObject]
        class StorageFormatSettings
        {
            // this must stay the same

            [JsonProperty("FormatVersion")]
            public int FormatVersion { get; set; }

            // the following can be changed between versions

            [JsonProperty("UseAlternateObjectStore", DefaultValueHandling=DefaultValueHandling.Ignore)]
            public bool? UseAlternateObjectStore { get; set; }
        }

        static readonly JsonSerializerSettings serializerSettings = new JsonSerializerSettings()
        { 
            TypeNameHandling = TypeNameHandling.None,
            MissingMemberHandling = MissingMemberHandling.Ignore,
            CheckAdditionalContent = false,
            Formatting = Formatting.None,
        };

        public static void CheckStorageFormat(string format, NetheriteOrchestrationServiceSettings settings)
        {
            try
            {
                var taskhubFormat = JsonConvert.DeserializeObject<StorageFormatSettings>(format, serializerSettings);

                if (taskhubFormat.UseAlternateObjectStore != settings.UseAlternateObjectStore)
                {
                    throw new InvalidOperationException("The Netherite configuration setting 'UseAlternateObjectStore' is incompatible with the existing taskhub.");
                }
<<<<<<< HEAD
                if ((bool)json["UsePSFQueries"] != settings.UsePSFQueries)
                {
                    throw new InvalidOperationException("The Netherite configuration setting 'UsePSFQueries' is incompatible with the existing taskhub.");
                }
                if ((int)json["FormatVersion"] != StorageFormatVersion.Last())
=======
                if (taskhubFormat.FormatVersion != StorageFormatVersion)
>>>>>>> bcb5f67c
                {
                    throw new InvalidOperationException($"The current storage format version (={StorageFormatVersion}) is incompatible with the existing taskhub (={taskhubFormat.FormatVersion}).");
                }
            }
            catch(Exception e)
            {
                throw new InvalidOperationException("The taskhub has an incompatible storage format", e);
            }
        }

        public void Dispose()
        {
            //TODO figure out what is supposed to go here
        }

        public void PurgeAll()
        {
            //TODO figure out what is supposed to go here
        }

        public CheckpointSettings StoreCheckpointSettings => new CheckpointSettings
        {
            CheckpointManager = this.UseLocalFiles ? (ICheckpointManager)this.LocalCheckpointManager : (ICheckpointManager)this,
            CheckPointType = CheckpointType.FoldOver
        };

        public const int MaxRetries = 10;

        public static BlobRequestOptions BlobRequestOptionsAggressiveTimeout = new BlobRequestOptions()
        {
            RetryPolicy = default, // no automatic retry
            NetworkTimeout = TimeSpan.FromSeconds(2),
            ServerTimeout = TimeSpan.FromSeconds(2),
            MaximumExecutionTime = TimeSpan.FromSeconds(2),
        };

        public static BlobRequestOptions BlobRequestOptionsDefault => new BlobRequestOptions()
        {
            RetryPolicy = default, // no automatic retry
            NetworkTimeout = TimeSpan.FromSeconds(15),
            ServerTimeout = TimeSpan.FromSeconds(15),
            MaximumExecutionTime = TimeSpan.FromSeconds(15),
        };

        public static BlobRequestOptions BlobRequestOptionsWithRetry => new BlobRequestOptions()
        {
            RetryPolicy = new ExponentialRetry(TimeSpan.FromSeconds(2), MaxRetries),
            NetworkTimeout = TimeSpan.FromSeconds(15),
            ServerTimeout = TimeSpan.FromSeconds(15),
            MaximumExecutionTime = TimeSpan.FromSeconds(15),
        };

        public static TimeSpan GetDelayBetweenRetries(int numAttempts)
            => TimeSpan.FromSeconds(Math.Pow(2, (numAttempts - 1)));

        // For tests only; TODO consider adding PSFs
        internal BlobManager(CloudStorageAccount storageAccount, CloudStorageAccount pageBlobAccount, string localFileDirectory, string taskHubName, ILogger logger, Microsoft.Extensions.Logging.LogLevel logLevelLimit, uint partitionId, IPartitionErrorHandler errorHandler)
            : this(storageAccount, pageBlobAccount, localFileDirectory, taskHubName, logger, logLevelLimit, partitionId, errorHandler, 0)
        {
        }

        /// <summary>
        /// Create a blob manager.
        /// </summary>
        /// <param name="storageAccount">The cloud storage account, or null if using local file paths</param>
        /// <param name="pageBlobAccount">The storage account to use for page blobs</param>
        /// <param name="localFilePath">The local file path, or null if using cloud storage</param>
        /// <param name="taskHubName">The name of the taskhub</param>
        /// <param name="logger">A logger for logging</param>
        /// <param name="logLevelLimit">A limit on log event level emitted</param>
        /// <param name="partitionId">The partition id</param>
        /// <param name="errorHandler">A handler for errors encountered in this partition</param>
        /// <param name="psfGroupCount">Number of PSF groups to be created in FASTER</param>
        public BlobManager(
            CloudStorageAccount storageAccount,
            CloudStorageAccount pageBlobAccount,
            string localFilePath,
            string taskHubName,
            ILogger logger,
            Microsoft.Extensions.Logging.LogLevel logLevelLimit,
            uint partitionId, IPartitionErrorHandler errorHandler,
            int psfGroupCount)
        {
            this.cloudStorageAccount = storageAccount;
            this.pageBlobAccount = pageBlobAccount;
            this.UseLocalFiles = (localFilePath != null);
            this.LocalFileDirectoryForTestingAndDebugging = localFilePath;
            this.ContainerName = GetContainerName(taskHubName);
            this.partitionId = partitionId;
            this.CheckpointInfo = new CheckpointInfo();
            this.PsfCheckpointInfos = Enumerable.Range(0, psfGroupCount).Select(ii => new CheckpointInfo()).ToArray();

            if (!this.UseLocalFiles)
            {
                CloudBlobClient serviceClient = this.cloudStorageAccount.CreateCloudBlobClient();
                this.blockBlobContainer = serviceClient.GetContainerReference(this.ContainerName);

                if (pageBlobAccount == storageAccount)
                {
                    this.pageBlobContainer = this.BlockBlobContainer;
                }
                else
                {
                    serviceClient = this.pageBlobAccount.CreateCloudBlobClient();
                    this.pageBlobContainer = serviceClient.GetContainerReference(this.ContainerName);
                }
            }
            else
            {
                this.LocalCheckpointManager = new LocalFileCheckpointManager(
                    this.CheckpointInfo,
                    this.LocalCheckpointDirectoryPath, 
                    this.GetCheckpointCompletedBlobName());
            }

            this.TraceHelper = new FasterTraceHelper(logger, logLevelLimit, this.partitionId, this.UseLocalFiles ? "none" : this.cloudStorageAccount.Credentials.AccountName, taskHubName);
            this.PartitionErrorHandler = errorHandler;
            this.shutDownOrTermination = CancellationTokenSource.CreateLinkedTokenSource(errorHandler.Token);
        }

        string PartitionFolderName => $"p{this.partitionId:D2}";
        string PsfGroupFolderName(int groupOrdinal) => $"psfgroup.{groupOrdinal:D3}";

        // For testing and debugging with local files
        bool UseLocalFiles { get; }
        LocalFileCheckpointManager LocalCheckpointManager { get; }
        string LocalFileDirectoryForTestingAndDebugging { get; }
        string LocalDirectoryPath => $"{this.LocalFileDirectoryForTestingAndDebugging}\\{this.ContainerName}";
        string LocalCheckpointDirectoryPath => $"{this.LocalDirectoryPath}\\chkpts{this.partitionId:D2}";
        string LocalPsfCheckpointDirectoryPath(int groupOrdinal) => $"{this.LocalDirectoryPath}\\chkpts{this.partitionId:D2}\\psfgroup.{groupOrdinal:D3}";

        const string EventLogBlobName = "commit-log";
        const string CommitBlobName = "commit-lease";
        const string HybridLogBlobName = "store";
        const string ObjectLogBlobName = "store.obj";

        // PSFs do not have an object log
        const string PsfHybridLogBlobName = "store.psf";

        Task LeaseMaintenanceLoopTask = Task.CompletedTask;
        volatile Task NextLeaseRenewalTask = Task.CompletedTask;

        public static string GetContainerName(string taskHubName) => taskHubName.ToLowerInvariant() + "-storage";

        public async Task StartAsync()
        {
            if (this.UseLocalFiles)
            {
                Directory.CreateDirectory($"{this.LocalDirectoryPath}\\{this.PartitionFolderName}");

                this.EventLogDevice = Devices.CreateLogDevice($"{this.LocalDirectoryPath}\\{this.PartitionFolderName}\\{EventLogBlobName}");
                this.HybridLogDevice = Devices.CreateLogDevice($"{this.LocalDirectoryPath}\\{this.PartitionFolderName}\\{HybridLogBlobName}");
                this.ObjectLogDevice = Devices.CreateLogDevice($"{this.LocalDirectoryPath}\\{this.PartitionFolderName}\\{ObjectLogBlobName}");
                this.PsfLogDevices = (from groupOrdinal in Enumerable.Range(0, this.PsfGroupCount)
                                      let deviceName = $"{this.LocalDirectoryPath}\\{this.PartitionFolderName}\\{this.PsfGroupFolderName(groupOrdinal)}\\{PsfHybridLogBlobName}"
                                      select Devices.CreateLogDevice(deviceName)).ToArray();

                // This does not acquire any blob ownership, but is needed for the lease maintenance loop which calls PartitionErrorHandler.TerminateNormally() when done.
                await this.AcquireOwnership();
            }
            else
            {
                await this.blockBlobContainer.CreateIfNotExistsAsync();
                this.blockBlobPartitionDirectory = this.blockBlobContainer.GetDirectoryReference(this.PartitionFolderName);

                if (this.pageBlobContainer == this.blockBlobContainer)
                {
                    this.pageBlobPartitionDirectory = this.blockBlobPartitionDirectory;
                }
                else
                {
                    await this.pageBlobContainer.CreateIfNotExistsAsync();
                    this.pageBlobPartitionDirectory = this.pageBlobContainer.GetDirectoryReference(this.PartitionFolderName);
                }

                this.eventLogCommitBlob = this.blockBlobPartitionDirectory.GetBlockBlobReference(CommitBlobName);

                AzureStorageDevice createDevice(string name) =>
                    new AzureStorageDevice(name, this.blockBlobPartitionDirectory.GetDirectoryReference(name), this.pageBlobPartitionDirectory.GetDirectoryReference(name), this, true);

                var eventLogDevice = createDevice(EventLogBlobName);
                var hybridLogDevice = createDevice(HybridLogBlobName);
                var objectLogDevice = createDevice(ObjectLogBlobName);

                var psfLogDevices = (from groupOrdinal in Enumerable.Range(0, this.PsfGroupCount)
                                     let psfblockDirectory = this.blockBlobPartitionDirectory.GetDirectoryReference(this.PsfGroupFolderName(groupOrdinal))
                                     let psfpageDirectory = this.pageBlobPartitionDirectory.GetDirectoryReference(this.PsfGroupFolderName(groupOrdinal))
                                     select new AzureStorageDevice(PsfHybridLogBlobName, psfblockDirectory.GetDirectoryReference(PsfHybridLogBlobName), psfpageDirectory.GetDirectoryReference(PsfHybridLogBlobName), this, true)).ToArray();

                await this.AcquireOwnership();

                this.TraceHelper.FasterProgress("Starting Faster Devices");
                var startTasks = new List<Task>
                {
                    eventLogDevice.StartAsync(),
                    hybridLogDevice.StartAsync(),
                    objectLogDevice.StartAsync()
                };
                startTasks.AddRange(psfLogDevices.Select(psfLogDevice => psfLogDevice.StartAsync()));
                await Task.WhenAll(startTasks);
                this.TraceHelper.FasterProgress("Started Faster Devices");

                this.EventLogDevice = eventLogDevice;
                this.HybridLogDevice = hybridLogDevice;
                this.ObjectLogDevice = objectLogDevice;
                this.PsfLogDevices = psfLogDevices;
            }
        }

        internal void ClosePSFDevices() => Array.ForEach(this.PsfLogDevices, logDevice => logDevice.Dispose());

        public void HandleStorageError(string where, string message, string blobName, Exception e, bool isFatal, bool isWarning)
        {
            if (blobName == null)
            {
                this.PartitionErrorHandler.HandleError(where, message, e, isFatal, isWarning);
            }
            else
            {
                this.PartitionErrorHandler.HandleError(where, $"{message} blob={blobName}", e, isFatal, isWarning);
            }
        }

        // clean shutdown, wait for everything, then terminate
        public async Task StopAsync()
        {
            this.shutDownOrTermination.Cancel(); // has no effect if already cancelled

            await this.LeaseMaintenanceLoopTask; // wait for loop to terminate cleanly
        }

        public static async Task DeleteTaskhubStorageAsync(CloudStorageAccount account, CloudStorageAccount pageBlobAccount, string localFileDirectoryPath, string taskHubName)
        {
            var containerName = GetContainerName(taskHubName);

            if (!string.IsNullOrEmpty(localFileDirectoryPath))
            {
                DirectoryInfo di = new DirectoryInfo($"{localFileDirectoryPath}\\{containerName}");
                if (di.Exists)
                {
                    di.Delete(true);
                }
            }
            else
            {
                async Task DeleteContainerContents(CloudStorageAccount account)
                {
                    CloudBlobClient serviceClient = account.CreateCloudBlobClient();
                    var blobContainer = serviceClient.GetContainerReference(containerName);

                    if (await blobContainer.ExistsAsync())
                    {
                        // do a complete deletion of all contents of this directory
                        var tasks = blobContainer.ListBlobs(null, true)
                                                 .Where(blob => blob.GetType() == typeof(CloudBlob) || blob.GetType().BaseType == typeof(CloudBlob))
                                                 .Select(blob => BlobUtils.ForceDeleteAsync((CloudBlob)blob))
                                                 .ToArray();
                        await Task.WhenAll(tasks);
                    }

                    // We are not deleting the container itself because it creates problems when trying to recreate
                    // the same container soon afterwards so we leave an empty container behind. Oh well.
                }

                await DeleteContainerContents(account);

                if (pageBlobAccount != account)
                {
                    await DeleteContainerContents(pageBlobAccount);
                }          
            }
        }

        public ValueTask ConfirmLeaseIsGoodForAWhileAsync()
        {
            if (this.leaseTimer?.Elapsed < this.LeaseDuration - this.LeaseSafetyBuffer)
            {
                return default;
            }
            this.TraceHelper.LeaseProgress("Access is waiting for fresh lease");
            return new ValueTask(this.NextLeaseRenewalTask);
        }

        public void ConfirmLeaseIsGoodForAWhile()
        {
            if (this.leaseTimer?.Elapsed < this.LeaseDuration - this.LeaseSafetyBuffer)
            {
                return;
            }
            this.TraceHelper.LeaseProgress("Access is waiting for fresh lease");
            this.NextLeaseRenewalTask.Wait();
        }

        async Task AcquireOwnership()
        {
            var newLeaseTimer = new System.Diagnostics.Stopwatch();
            int numAttempts = 0;

            while (true)
            {
                this.PartitionErrorHandler.Token.ThrowIfCancellationRequested();
                numAttempts++;

                try
                {
                    newLeaseTimer.Restart();

                    if (!this.UseLocalFiles)
                    {
                        this.leaseId = await this.eventLogCommitBlob.AcquireLeaseAsync(
                            this.LeaseDuration,
                            null,
                            accessCondition: null,
                            options: BlobManager.BlobRequestOptionsDefault,
                            operationContext: null,
                            cancellationToken: this.PartitionErrorHandler.Token).ConfigureAwait(false);
                        this.TraceHelper.LeaseAcquired();
                    }

                    this.leaseTimer = newLeaseTimer;
                    this.LeaseMaintenanceLoopTask = Task.Run(() => this.MaintenanceLoopAsync());
                    return;
                }
                catch (StorageException ex) when (BlobUtils.LeaseConflictOrExpired(ex))
                {
                    this.TraceHelper.LeaseProgress("Waiting for lease");

                    // the previous owner has not released the lease yet, 
                    // try again until it becomes available, should be relatively soon
                    // as the transport layer is supposed to shut down the previous owner when starting this
                    await Task.Delay(TimeSpan.FromSeconds(1), this.PartitionErrorHandler.Token).ConfigureAwait(false);

                    continue;
                }
                catch (StorageException ex) when (BlobUtils.BlobDoesNotExist(ex))
                {
                    try
                    {
                        // Create blob with empty content, then try again
                        await this.PerformWithRetriesAsync(
                            null,
                            false,
                            "CloudBlockBlob.UploadFromByteArrayAsync",
                            "CreateCommitLog",
                            "",
                            this.eventLogCommitBlob.Name,
                            2000,
                            true,
                            async (numAttempts) =>
                            {
                                try
                                {
                                    await this.eventLogCommitBlob.UploadFromByteArrayAsync(Array.Empty<byte>(), 0, 0);
                                }
                                catch (StorageException ex2) when (BlobUtils.LeaseConflictOrExpired(ex2))
                                {
                                    // creation race, try from top
                                    this.TraceHelper.LeaseProgress("Creation race observed, retrying");
                                }

                                return 1;
                            });

                        continue;
                    }
                    catch (StorageException ex2) when (BlobUtils.LeaseConflictOrExpired(ex2))
                    {
                        // creation race, try from top
                        this.TraceHelper.LeaseProgress("Creation race observed, retrying");
                        continue;
                    }
                }
                catch (StorageException ex) when (numAttempts < BlobManager.MaxRetries && BlobUtils.IsTransientStorageError(ex, this.PartitionErrorHandler.Token))
                {
                    if (BlobUtils.IsTimeout(ex))
                    {
                        this.TraceHelper.FasterPerfWarning($"Lease acquisition timed out, retrying now");
                    }
                    else
                    {
                        TimeSpan nextRetryIn = BlobManager.GetDelayBetweenRetries(numAttempts);
                        this.TraceHelper.FasterPerfWarning($"Lease acquisition failed transiently, retrying in {nextRetryIn}");
                        await Task.Delay(nextRetryIn);
                    }
                    continue;
                }
                catch (OperationCanceledException) when (this.PartitionErrorHandler.IsTerminated)
                {
                    throw; // o.k. during termination or shutdown
                }
                catch (Exception e) when (!Utils.IsFatal(e))
                {
                    this.PartitionErrorHandler.HandleError(nameof(AcquireOwnership), "Could not acquire partition lease", e, true, false);
                    throw;
                }
            }
        }

        public async Task RenewLeaseTask()
        {
            try
            {
                this.shutDownOrTermination.Token.ThrowIfCancellationRequested();

                AccessCondition acc = new AccessCondition() { LeaseId = this.leaseId };
                var nextLeaseTimer = new System.Diagnostics.Stopwatch();
                nextLeaseTimer.Start();

                if (!this.UseLocalFiles)
                {
                    this.TraceHelper.LeaseProgress($"Renewing lease at {this.leaseTimer.Elapsed.TotalSeconds - this.LeaseDuration.TotalSeconds}s");
                    await this.eventLogCommitBlob.RenewLeaseAsync(acc, this.PartitionErrorHandler.Token)
                        .ConfigureAwait(false);
                    this.TraceHelper.LeaseRenewed(this.leaseTimer.Elapsed.TotalSeconds, this.leaseTimer.Elapsed.TotalSeconds - this.LeaseDuration.TotalSeconds);

                    if (nextLeaseTimer.ElapsedMilliseconds > 2000)
                    {
                        this.TraceHelper.FasterPerfWarning($"RenewLeaseAsync took {nextLeaseTimer.Elapsed.TotalSeconds:F1}s, which is excessive; {this.leaseTimer.Elapsed.TotalSeconds - this.LeaseDuration.TotalSeconds}s past expiry");
                    }
                }

                this.leaseTimer = nextLeaseTimer;
            }
            catch (OperationCanceledException) when (this.PartitionErrorHandler.IsTerminated)
            {
                throw; // o.k. during termination or shutdown
            }
            catch (Exception e) when (!Utils.IsFatal(e))
            {
                this.TraceHelper.LeaseLost(this.leaseTimer.Elapsed.TotalSeconds, nameof(RenewLeaseTask));
                throw;
            }
        }

        public async Task MaintenanceLoopAsync()
        {
            this.TraceHelper.LeaseProgress("Started lease maintenance loop");
            try
            {
                while (true)
                {
                    int timeLeft = (int)(this.LeaseRenewal - this.leaseTimer.Elapsed).TotalMilliseconds;

                    if (timeLeft <= 0)
                    {
                        this.NextLeaseRenewalTask = this.RenewLeaseTask();
                    }
                    else
                    {
                        this.NextLeaseRenewalTask = LeaseTimer.Instance.Schedule(timeLeft, this.RenewLeaseTask, this.shutDownOrTermination.Token);
                    }

                    // wait for successful renewal, or exit the loop as this throws
                    await this.NextLeaseRenewalTask.ConfigureAwait(false);
                }
            }
            catch (OperationCanceledException)
            {
                // it's o.k. to cancel while waiting
                this.TraceHelper.LeaseProgress("Lease renewal loop cleanly canceled");
            }
            catch (StorageException e) when (e.InnerException != null && e.InnerException is OperationCanceledException)
            {
                // it's o.k. to cancel a lease renewal
                this.TraceHelper.LeaseProgress("Lease renewal storage operation canceled");
            }
            catch (StorageException ex) when (BlobUtils.LeaseConflict(ex))
            {
                // We lost the lease to someone else. Terminate ownership immediately.
                this.PartitionErrorHandler.HandleError(nameof(MaintenanceLoopAsync), "Lost partition lease", ex, true, true);
            }
            catch (Exception e) when (!Utils.IsFatal(e))
            {
                this.PartitionErrorHandler.HandleError(nameof(MaintenanceLoopAsync), "Could not maintain partition lease", e, true, false);
            }

            this.TraceHelper.LeaseProgress("Exited lease maintenance loop");

            if (this.PartitionErrorHandler.IsTerminated)
            {
                // this is an unclean shutdown, so we let the lease expire to protect straggling storage accesses
                this.TraceHelper.LeaseProgress("Leaving lease to expire on its own");
            }
            else
            {
                if (!this.UseLocalFiles)
                {
                    try
                    {
                        this.TraceHelper.LeaseProgress("Releasing lease");

                        AccessCondition acc = new AccessCondition() { LeaseId = this.leaseId };

                        await this.eventLogCommitBlob.ReleaseLeaseAsync(
                            accessCondition: acc,
                            options: BlobManager.BlobRequestOptionsDefault,
                            operationContext: null,
                            cancellationToken: this.PartitionErrorHandler.Token).ConfigureAwait(false);

                        this.TraceHelper.LeaseReleased(this.leaseTimer.Elapsed.TotalSeconds);
                    }
                    catch (OperationCanceledException)
                    {
                        // it's o.k. if termination is triggered while waiting
                    }
                    catch (StorageException e) when (e.InnerException != null && e.InnerException is OperationCanceledException)
                    {
                        // it's o.k. if termination is triggered while we are releasing the lease
                    }
                    catch (Exception e)
                    {
                        // we swallow, but still report exceptions when releasing a lease
                        this.PartitionErrorHandler.HandleError(nameof(MaintenanceLoopAsync), "Could not release partition lease during shutdown", e, false, true);
                    }
                }

                this.PartitionErrorHandler.TerminateNormally();
            }

            this.TraceHelper.LeaseProgress("Blob manager stopped");
        }

        #region Blob Name Management

        string GetCheckpointCompletedBlobName() => $"last-checkpoint.json";

        string GetIndexCheckpointMetaBlobName(Guid token) => $"index-checkpoints/{token}/info.dat";

        (string, string) GetPrimaryHashTableBlobName(Guid token) => ($"index-checkpoints/{token}", "ht.dat");

        string GetHybridLogCheckpointMetaBlobName(Guid token) => $"cpr-checkpoints/{token}/info.dat";

        (string, string) GetLogSnapshotBlobName(Guid token) => ($"cpr-checkpoints/{token}", "snapshot.dat");

        (string, string) GetObjectLogSnapshotBlobName(Guid token) => ($"cpr-checkpoints/{token}", "snapshot.obj.dat");

        string GetSingletonsSnapshotBlobName(Guid token) => $"cpr-checkpoints/{token}/singletons.dat";

        #endregion

        #region ILogCommitManager

        void ILogCommitManager.Commit(long beginAddress, long untilAddress, byte[] commitMetadata)
        {
            this.StorageTracer?.FasterStorageProgress($"ILogCommitManager.Commit Called beginAddress={beginAddress} untilAddress={untilAddress}");

            AccessCondition acc = new AccessCondition() { LeaseId = this.leaseId };

            this.PerformWithRetries(
                false,
                "CloudBlockBlob.UploadFromByteArray",
                "WriteCommitLogMetadata",
                "",
                this.eventLogCommitBlob.Name,
                1000,
                true,
                (int numAttempts) =>
                {
                    try
                    {
                        var blobRequestOptions = numAttempts > 2 ? BlobManager.BlobRequestOptionsDefault : BlobManager.BlobRequestOptionsAggressiveTimeout;
                        this.eventLogCommitBlob.UploadFromByteArray(commitMetadata, 0, commitMetadata.Length, acc, blobRequestOptions);
                        return (commitMetadata.Length, true);
                    }
                    catch (StorageException ex) when (BlobUtils.LeaseConflict(ex))
                    {
                        // We lost the lease to someone else. Terminate ownership immediately.
                        this.TraceHelper.LeaseLost(this.leaseTimer.Elapsed.TotalSeconds, nameof(ILogCommitManager.Commit));
                        this.HandleStorageError(nameof(ILogCommitManager.Commit), "could not commit because of lost lease", this.eventLogCommitBlob?.Name, ex, true, this.PartitionErrorHandler.IsTerminated);
                        throw;
                    }
                    catch (StorageException ex) when (BlobUtils.LeaseExpired(ex) && numAttempts < BlobManager.MaxRetries)
                    {
                        // if we get here, the lease renewal task did not complete in time
                        // give it another chance to complete
                        this.TraceHelper.LeaseProgress("ILogCommitManager.Commit: wait for next renewal");
                        this.NextLeaseRenewalTask.Wait();
                        this.TraceHelper.LeaseProgress("ILogCommitManager.Commit: renewal complete");
                        return (commitMetadata.Length, false);
                    }
                });
        }
    

        IEnumerable<long> ILogCommitManager.ListCommits()
        {
            // we only use a single commit file in this implementation
            yield return 0;
        }

        byte[] ILogCommitManager.GetCommitMetadata(long commitNum)
        {
            this.StorageTracer?.FasterStorageProgress($"ILogCommitManager.GetCommitMetadata Called (thread={Thread.CurrentThread.ManagedThreadId})");
            AccessCondition acc = new AccessCondition() { LeaseId = this.leaseId };
            using var stream = new MemoryStream();

            this.PerformWithRetries(
               false,
               "CloudBlockBlob.DownloadToStream",
               "ReadCommitLogMetadata",
               "",
               this.eventLogCommitBlob.Name,
               1000,
               true,
               (int numAttempts) =>
               {
                   if (numAttempts > 0)
                   {
                       stream.Seek(0, SeekOrigin.Begin);
                   }

                   try
                   {
                       var blobRequestOptions = numAttempts > 2 ? BlobManager.BlobRequestOptionsDefault : BlobManager.BlobRequestOptionsAggressiveTimeout;
                       this.eventLogCommitBlob.DownloadToStream(stream, acc, blobRequestOptions);
                       return (stream.Position, true);
                   }
                   catch (StorageException ex) when (BlobUtils.LeaseConflict(ex))
                   {
                       // We lost the lease to someone else. Terminate ownership immediately.
                       this.TraceHelper.LeaseLost(this.leaseTimer.Elapsed.TotalSeconds, nameof(ILogCommitManager.GetCommitMetadata));
                       this.HandleStorageError(nameof(ILogCommitManager.Commit), "could not read latest commit due to lost lease", this.eventLogCommitBlob?.Name, ex, true, this.PartitionErrorHandler.IsTerminated);
                       throw;
                   }
                   catch (StorageException ex) when (BlobUtils.LeaseExpired(ex) && numAttempts < BlobManager.MaxRetries)
                   {
                       // if we get here, the lease renewal task did not complete in time
                       // give it another chance to complete
                       this.TraceHelper.LeaseProgress("ILogCommitManager.Commit: wait for next renewal");
                       this.NextLeaseRenewalTask.Wait();
                       this.TraceHelper.LeaseProgress("ILogCommitManager.Commit: renewal complete");
                       return (0, false);
                   }
               });

            var bytes = stream.ToArray();
            this.StorageTracer?.FasterStorageProgress($"ILogCommitManager.GetCommitMetadata Returned {bytes?.Length ?? null} bytes");
            return bytes.Length == 0 ? null : bytes;
        }

#endregion

        #region ICheckpointManager

        void ICheckpointManager.InitializeIndexCheckpoint(Guid indexToken)
        {
            // there is no need to create empty directories in a blob container
        }

        void ICheckpointManager.InitializeLogCheckpoint(Guid logToken)
        {
            // there is no need to create empty directories in a blob container
        }

        #region Call-throughs to actual implementation; separated for PSFs

        void ICheckpointManager.CommitIndexCheckpoint(Guid indexToken, byte[] commitMetadata)
            => this.CommitIndexCheckpoint(indexToken, commitMetadata, InvalidPsfGroupOrdinal);

        void ICheckpointManager.CommitLogCheckpoint(Guid logToken, byte[] commitMetadata)
            => this.CommitLogCheckpoint(logToken, commitMetadata, InvalidPsfGroupOrdinal);

        byte[] ICheckpointManager.GetIndexCheckpointMetadata(Guid indexToken)
            => this.GetIndexCheckpointMetadata(indexToken, InvalidPsfGroupOrdinal);

        byte[] ICheckpointManager.GetLogCheckpointMetadata(Guid logToken)
            => this.GetLogCheckpointMetadata(logToken, InvalidPsfGroupOrdinal);

        IDevice ICheckpointManager.GetIndexDevice(Guid indexToken)
            => this.GetIndexDevice(indexToken, InvalidPsfGroupOrdinal);

        IDevice ICheckpointManager.GetSnapshotLogDevice(Guid token)
            => this.GetSnapshotLogDevice(token, InvalidPsfGroupOrdinal);

        IDevice ICheckpointManager.GetSnapshotObjectLogDevice(Guid token)
            => this.GetSnapshotObjectLogDevice(token, InvalidPsfGroupOrdinal);

        IEnumerable<Guid> ICheckpointManager.GetIndexCheckpointTokens()
        {
            var indexToken = this.CheckpointInfo.IndexToken;
            this.StorageTracer?.FasterStorageProgress($"ICheckpointManager.GetLogCheckpointTokens returned logToken={indexToken}");
            yield return indexToken;
        }

        IEnumerable<Guid> ICheckpointManager.GetLogCheckpointTokens()
        {
            var logToken = this.CheckpointInfo.LogToken;
            this.StorageTracer?.FasterStorageProgress($"ICheckpointManager.GetLogCheckpointTokens returned logToken={logToken}");
            yield return logToken;
        }

        internal Task FindCheckpointsAsync()
        {
            var tasks = new List<Task>();
            tasks.Add(FindCheckpoint(InvalidPsfGroupOrdinal));
            for (int i = 0; i < this.PsfGroupCount; i++)
            {
                tasks.Add(FindCheckpoint(i));
            }
            return Task.WhenAll(tasks);

            async Task FindCheckpoint(int psfGroupOrdinal)
            {
                var (isPsf, tag) = this.IsPsfOrPrimary(psfGroupOrdinal);
                CloudBlockBlob checkpointCompletedBlob = null;
                try
                {
                    string jsonString;
                    if (this.UseLocalFiles)
                    {
                        jsonString = this.LocalCheckpointManager.GetLatestCheckpointJson();
                    }
                    else
                    {
                        var partDir = isPsf ? this.blockBlobPartitionDirectory.GetDirectoryReference(this.PsfGroupFolderName(psfGroupOrdinal)) : this.blockBlobPartitionDirectory;
                        checkpointCompletedBlob = partDir.GetBlockBlobReference(this.GetCheckpointCompletedBlobName());
                        await this.ConfirmLeaseIsGoodForAWhileAsync();
                        jsonString = await checkpointCompletedBlob.DownloadTextAsync();
                    }

                    // read the fields from the json to update the checkpoint info
                    JsonConvert.PopulateObject(jsonString, isPsf ? this.PsfCheckpointInfos[psfGroupOrdinal] : this.CheckpointInfo);
                }
                catch (Exception e)
                {
                    this.HandleStorageError(nameof(FindCheckpoint), "could not determine latest checkpoint", checkpointCompletedBlob?.Name, e, true, this.PartitionErrorHandler.IsTerminated);
                    throw;
                }
            }
        }

        #endregion

        #region Actual implementation; separated for PSFs

        (bool, string) IsPsfOrPrimary(int psfGroupOrdinal)
        {
            var isPsf = psfGroupOrdinal != InvalidPsfGroupOrdinal;
            return (isPsf, isPsf ? $"PSF Group {psfGroupOrdinal}" : "Primary FKV");
        }

        internal void CommitIndexCheckpoint(Guid indexToken, byte[] commitMetadata, int psfGroupOrdinal)
        {
            var (isPsf, tag) = this.IsPsfOrPrimary(psfGroupOrdinal);
            this.StorageTracer?.FasterStorageProgress($"ICheckpointManager.CommitIndexCheckpoint Called on {tag}, indexToken={indexToken}");
            var partDir = isPsf ? this.blockBlobPartitionDirectory.GetDirectoryReference(this.PsfGroupFolderName(psfGroupOrdinal)) : this.blockBlobPartitionDirectory;
            var metaFileBlob = partDir.GetBlockBlobReference(this.GetIndexCheckpointMetaBlobName(indexToken));

            this.PerformWithRetries(
             false,
             "CloudBlockBlob.OpenWrite",
             "WriteIndexCheckpointMetadata",
             $"token={indexToken} size={commitMetadata.Length}",
             metaFileBlob.Name,
             1000,
             true,
             (numAttempts) =>
             {
                 using (var blobStream = metaFileBlob.OpenWrite())
                 {
                     using var writer = new BinaryWriter(blobStream);
                     writer.Write(commitMetadata.Length);
                     writer.Write(commitMetadata);
                     writer.Flush();
                     return (commitMetadata.Length, true);
                 }
             });

            (isPsf ? this.PsfCheckpointInfos[psfGroupOrdinal] : this.CheckpointInfo).IndexToken = indexToken;
            this.StorageTracer?.FasterStorageProgress($"ICheckpointManager.CommitIndexCheckpoint Returned from {tag}, target={metaFileBlob.Name}");
        }

        internal void CommitLogCheckpoint(Guid logToken, byte[] commitMetadata, int psfGroupOrdinal)
        {
            var (isPsf, tag) = this.IsPsfOrPrimary(psfGroupOrdinal);
            this.StorageTracer?.FasterStorageProgress($"ICheckpointManager.CommitLogCheckpoint Called on {tag}, logToken={logToken}");
            var partDir = isPsf ? this.blockBlobPartitionDirectory.GetDirectoryReference(this.PsfGroupFolderName(psfGroupOrdinal)) : this.blockBlobPartitionDirectory;
            var metaFileBlob = partDir.GetBlockBlobReference(this.GetHybridLogCheckpointMetaBlobName(logToken));

            this.PerformWithRetries(
                false,
                "CloudBlockBlob.OpenWrite",
                "WriteHybridLogCheckpointMetadata",
                $"token={logToken}",
                metaFileBlob.Name,
                1000,
                true,
                (numAttempts) =>
                {
                    using (var blobStream = metaFileBlob.OpenWrite())
                    {
                        using var writer = new BinaryWriter(blobStream);
                        writer.Write(commitMetadata.Length);
                        writer.Write(commitMetadata);
                        writer.Flush();
                        return (commitMetadata.Length + 4, true);
                    }
                });

            (isPsf ? this.PsfCheckpointInfos[psfGroupOrdinal] : this.CheckpointInfo).LogToken = logToken;
            this.StorageTracer?.FasterStorageProgress($"ICheckpointManager.CommitLogCheckpoint Returned from {tag}, target={metaFileBlob.Name}");
        }

        internal byte[] GetIndexCheckpointMetadata(Guid indexToken, int psfGroupOrdinal)
        {
            var (isPsf, tag) = this.IsPsfOrPrimary(psfGroupOrdinal);
            this.StorageTracer?.FasterStorageProgress($"ICheckpointManager.GetIndexCommitMetadata Called on {tag}, indexToken={indexToken}");
            var partDir = isPsf ? this.blockBlobPartitionDirectory.GetDirectoryReference(this.PsfGroupFolderName(psfGroupOrdinal)) : this.blockBlobPartitionDirectory;
            var metaFileBlob = partDir.GetBlockBlobReference(this.GetIndexCheckpointMetaBlobName(indexToken));
            byte[] result = null;

            this.PerformWithRetries(
               false,
               "CloudBlockBlob.OpenRead",
               "ReadIndexCheckpointMetadata",
               "",
               metaFileBlob.Name,
               1000,
               true,
               (numAttempts) =>
               {
                   using var blobstream = metaFileBlob.OpenRead();
                   using var reader = new BinaryReader(blobstream);
                   var len = reader.ReadInt32();
                   result = reader.ReadBytes(len);
                   return (len + 4, true);
               });

            this.StorageTracer?.FasterStorageProgress($"ICheckpointManager.GetIndexCommitMetadata Returned {result?.Length ?? null} bytes from {tag}, target={metaFileBlob.Name}");
            return result;
        }
        internal byte[] GetLogCheckpointMetadata(Guid logToken, int psfGroupOrdinal)
        {
            var (isPsf, tag) = this.IsPsfOrPrimary(psfGroupOrdinal);
            this.StorageTracer?.FasterStorageProgress($"ICheckpointManager.GetIndexCommitMetadata Called on {tag}, logToken={logToken}");
            var partDir = isPsf ? this.blockBlobPartitionDirectory.GetDirectoryReference(this.PsfGroupFolderName(psfGroupOrdinal)) : this.blockBlobPartitionDirectory;
            var metaFileBlob = partDir.GetBlockBlobReference(this.GetHybridLogCheckpointMetaBlobName(logToken));
            byte[] result = null;

            this.PerformWithRetries(
                false,
                "CloudBlockBlob.OpenRead",
                "ReadLogCheckpointMetadata",
                "",
                metaFileBlob.Name,
                1000,
                true,
                (numAttempts) => 
                {
                    using var blobstream = metaFileBlob.OpenRead();
                    using var reader = new BinaryReader(blobstream);
                    var len = reader.ReadInt32();
                    result = reader.ReadBytes(len);
                    return (len + 4, true);
                });
          
            this.StorageTracer?.FasterStorageProgress($"ICheckpointManager.GetIndexCommitMetadata Returned {result?.Length ?? null} bytes from {tag}, target={metaFileBlob.Name}");
            return result;
        }

        void GetPartitionDirectories(bool isPsf, int psfGroupOrdinal, string path, out CloudBlobDirectory blockBlobDir, out CloudBlobDirectory pageBlobDir)
        {
            var blockPartDir = isPsf ? this.blockBlobPartitionDirectory.GetDirectoryReference(this.PsfGroupFolderName(psfGroupOrdinal)) : this.blockBlobPartitionDirectory;
            blockBlobDir = blockPartDir.GetDirectoryReference(path);
            var pagePartDir = isPsf ? this.pageBlobPartitionDirectory.GetDirectoryReference(this.PsfGroupFolderName(psfGroupOrdinal)) : this.pageBlobPartitionDirectory;
            pageBlobDir = pagePartDir.GetDirectoryReference(path);
        }

        internal IDevice GetIndexDevice(Guid indexToken, int psfGroupOrdinal)
        {
            var (isPsf, tag) = this.IsPsfOrPrimary(psfGroupOrdinal);
            this.StorageTracer?.FasterStorageProgress($"ICheckpointManager.GetIndexDevice Called on {tag}, indexToken={indexToken}");
            var (path, blobName) = this.GetPrimaryHashTableBlobName(indexToken);
            this.GetPartitionDirectories(isPsf, psfGroupOrdinal, path, out var blockBlobDir, out var pageBlobDir);
            var device = new AzureStorageDevice(blobName, blockBlobDir, pageBlobDir, this, false); // we don't need a lease since the token provides isolation
            device.StartAsync().Wait();
            this.StorageTracer?.FasterStorageProgress($"ICheckpointManager.GetIndexDevice Returned from {tag}, target={blockBlobDir.Prefix}{blobName}");
            return device;
        }

        internal IDevice GetSnapshotLogDevice(Guid token, int psfGroupOrdinal)
        {
            var (isPsf, tag) = this.IsPsfOrPrimary(psfGroupOrdinal);
            this.StorageTracer?.FasterStorageProgress($"ICheckpointManager.GetSnapshotLogDevice Called on {tag}, token={token}");
            var (path, blobName) = this.GetLogSnapshotBlobName(token);
            this.GetPartitionDirectories(isPsf, psfGroupOrdinal, path, out var blockBlobDir, out var pageBlobDir);
            var device = new AzureStorageDevice(blobName, blockBlobDir, pageBlobDir, this, false); // we don't need a lease since the token provides isolation
            device.StartAsync().Wait();
            this.StorageTracer?.FasterStorageProgress($"ICheckpointManager.GetSnapshotLogDevice Returned from {tag}, blobDirectory={blockBlobDir} blobName={blobName}");
            return device;
        }

        internal IDevice GetSnapshotObjectLogDevice(Guid token, int psfGroupOrdinal)
        {
            var (isPsf, tag) = this.IsPsfOrPrimary(psfGroupOrdinal);
            this.StorageTracer?.FasterStorageProgress($"ICheckpointManager.GetSnapshotObjectLogDevice Called on {tag}, token={token}");
            var (path, blobName) = this.GetObjectLogSnapshotBlobName(token);
            this.GetPartitionDirectories(isPsf, psfGroupOrdinal, path, out var blockBlobDir, out var pageBlobDir);
            var device = new AzureStorageDevice(blobName, blockBlobDir, pageBlobDir, this, false); // we don't need a lease since the token provides isolation
            device.StartAsync().Wait();
            this.StorageTracer?.FasterStorageProgress($"ICheckpointManager.GetSnapshotObjectLogDevice Returned from {tag}, blobDirectory={blockBlobDir} blobName={blobName}");
            return device;
        }

        #endregion

        internal async Task PersistSingletonsAsync(byte[] singletons, Guid guid)
        {
            if (this.UseLocalFilesForTestingAndDebugging)
            {
                var path = Path.Combine(this.LocalCheckpointDirectoryPath, this.GetSingletonsSnapshotBlobName(guid));
                await File.WriteAllBytesAsync(path, singletons);
            }
            else
            {
                var singletonsBlob = this.blockBlobPartitionDirectory.GetBlockBlobReference(this.GetSingletonsSnapshotBlobName(guid));
                await this.PerformWithRetriesAsync(
                   BlobManager.AsynchronousStorageWriteMaxConcurrency,
                   false,
                   "CloudBlockBlob.UploadFromByteArrayAsync",
                   "WriteSingletons",
                   "",
                   singletonsBlob.Name,
                   1000 + singletons.Length / 5000,
                   false,
                   async (numAttempts) =>
                   {
                       await singletonsBlob.UploadFromByteArrayAsync(singletons, 0, singletons.Length);
                       return singletons.Length;
                   });
            }
        }

        internal async Task<Stream> RecoverSingletonsAsync()
        {
            if (this.UseLocalFilesForTestingAndDebugging)
            {
                var path = Path.Combine(this.LocalCheckpointDirectoryPath, this.GetSingletonsSnapshotBlobName(this.CheckpointInfo.LogToken));
                var stream = File.OpenRead(path);
                return stream;
            }
            else
            {
                var singletonsBlob = this.blockBlobPartitionDirectory.GetBlockBlobReference(this.GetSingletonsSnapshotBlobName(this.CheckpointInfo.LogToken));
                var stream = new MemoryStream();
                await this.PerformWithRetriesAsync(
                    BlobManager.AsynchronousStorageReadMaxConcurrency,
                    true,
                    "CloudBlockBlob.DownloadToStreamAsync",
                    "ReadSingletons",
                    "",
                    singletonsBlob.Name,
                    20000,
                    true,
                    async (numAttempts) =>
                    {
                        stream.Seek(0, SeekOrigin.Begin);
                        await singletonsBlob.DownloadToStreamAsync(stream);
                        return stream.Position;
                    });

                stream.Seek(0, SeekOrigin.Begin);
                return stream;
            }
        }

        internal async Task FinalizeCheckpointCompletedAsync()
        {
            // write the final file that has all the checkpoint info
            void writeLocal(string path, string text)
                => File.WriteAllText(Path.Combine(path, this.GetCheckpointCompletedBlobName()), text);

            async Task writeBlob(CloudBlobDirectory partDir, string text)
            {
                var checkpointCompletedBlob = partDir.GetBlockBlobReference(this.GetCheckpointCompletedBlobName());
                await this.ConfirmLeaseIsGoodForAWhileAsync().ConfigureAwait(false); // the lease protects the checkpoint completed file
                await this.PerformWithRetriesAsync(
                    BlobManager.AsynchronousStorageWriteMaxConcurrency,
                    true,
                    "CloudBlockBlob.UploadTextAsync",
                    "WriteCheckpointMetadata",
                    "",
                    checkpointCompletedBlob.Name,
                    1000,
                    true,
                    async (numAttempts) => 
                    { 
                        await checkpointCompletedBlob.UploadTextAsync(text);
                        return text.Length;
                    });
            }

            // Primary FKV
            {
                var jsonText = JsonConvert.SerializeObject(this.CheckpointInfo, Formatting.Indented);
                if (this.UseLocalFiles)
                    writeLocal(this.LocalCheckpointDirectoryPath, jsonText);
                else
                    await writeBlob(this.blockBlobPartitionDirectory, jsonText);
            }

            // PSFs
            for (var ii = 0; ii < this.PsfLogDevices.Length; ++ii)
            {
                var jsonText = JsonConvert.SerializeObject(this.PsfCheckpointInfos[ii], Formatting.Indented);
                if (this.UseLocalFiles)
                    writeLocal(this.LocalPsfCheckpointDirectoryPath(ii), jsonText);
                else
                    await writeBlob(this.blockBlobPartitionDirectory.GetDirectoryReference(this.PsfGroupFolderName(ii)), jsonText);
            }
        }
 
        #endregion
    }
}<|MERGE_RESOLUTION|>--- conflicted
+++ resolved
@@ -101,29 +101,18 @@
                 (numPartitions <= 16) ? 21 : // 2MB
                                         20, // 1MB         
         };
-<<<<<<< HEAD
 
         static readonly int[] StorageFormatVersion = new int[] {
             1, //initial version
             2, //separate singletons
         }; 
-=======
-        
-        // increment this after changes of the storage representation that break compatibility
-        const int StorageFormatVersion = 1;
->>>>>>> bcb5f67c
 
         public static string GetStorageFormat(NetheriteOrchestrationServiceSettings settings)
         {
             return JsonConvert.SerializeObject(new StorageFormatSettings()
                 {
                     UseAlternateObjectStore = settings.UseAlternateObjectStore,
-<<<<<<< HEAD
-                    UsePSFQueries = settings.UsePSFQueries,
                     FormatVersion = StorageFormatVersion.Last(),
-=======
-                    FormatVersion = StorageFormatVersion,
->>>>>>> bcb5f67c
                 }, 
                 serializerSettings);       
         }
@@ -160,15 +149,7 @@
                 {
                     throw new InvalidOperationException("The Netherite configuration setting 'UseAlternateObjectStore' is incompatible with the existing taskhub.");
                 }
-<<<<<<< HEAD
-                if ((bool)json["UsePSFQueries"] != settings.UsePSFQueries)
-                {
-                    throw new InvalidOperationException("The Netherite configuration setting 'UsePSFQueries' is incompatible with the existing taskhub.");
-                }
-                if ((int)json["FormatVersion"] != StorageFormatVersion.Last())
-=======
-                if (taskhubFormat.FormatVersion != StorageFormatVersion)
->>>>>>> bcb5f67c
+                if (taskhubFormat.FormatVersion != StorageFormatVersion.Last())
                 {
                     throw new InvalidOperationException($"The current storage format version (={StorageFormatVersion}) is incompatible with the existing taskhub (={taskhubFormat.FormatVersion}).");
                 }
