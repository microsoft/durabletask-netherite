﻿// Copyright (c) Microsoft Corporation.
// Licensed under the MIT License.

#define USE_SECONDARY_INDEX

#pragma warning disable IDE0008 // Use explicit type
#pragma warning disable IDE0011 // Add braces

namespace DurableTask.Netherite.Faster
{
    using DurableTask.Core.Common;
    using FASTER.core;
    using FASTER.indexes.HashValueIndex;
    using ImpromptuInterface;
    using Microsoft.Azure.Storage;
    using Microsoft.Azure.Storage.Blob;
    using Microsoft.Azure.Storage.RetryPolicies;
    using Microsoft.Extensions.Logging;
    using Newtonsoft.Json;
    using Newtonsoft.Json.Linq;
    using System;
    using System.Collections.Generic;
    using System.Diagnostics;
    using System.IO;
    using System.Linq;
    using System.Threading;
    using System.Threading.Tasks;

    /// <summary>
    /// Provides management of blobs and blob names associated with a partition, and logic for partition lease maintenance and termination.
    /// </summary>
    partial class BlobManager : ICheckpointManager, ILogCommitManager
    {
        readonly uint partitionId;
        readonly CancellationTokenSource shutDownOrTermination;
        readonly CloudStorageAccount cloudStorageAccount;
        readonly CloudStorageAccount secondaryStorageAccount;

        readonly CloudBlobContainer blockBlobContainer;
        readonly CloudBlobContainer pageBlobContainer;
        CloudBlockBlob eventLogCommitBlob;
        CloudBlobDirectory pageBlobPartitionDirectory;
        CloudBlobDirectory blockBlobPartitionDirectory;

        string leaseId;
        readonly TimeSpan LeaseDuration = TimeSpan.FromSeconds(45); // max time the lease stays after unclean shutdown
        readonly TimeSpan LeaseRenewal = TimeSpan.FromSeconds(30); // how often we renew the lease
        readonly TimeSpan LeaseSafetyBuffer = TimeSpan.FromSeconds(10); // how much time we want left on the lease before issuing a protected access

        internal CheckpointInfo CheckpointInfo { get; }

        internal FasterTraceHelper TraceHelper { get; private set; }
        internal FasterTraceHelper StorageTracer => this.TraceHelper.IsTracingAtMostDetailedLevel ? this.TraceHelper : null;

        public IDevice EventLogDevice { get; private set; }
        public IDevice HybridLogDevice { get; private set; }
        public IDevice ObjectLogDevice { get; private set; }

        IDevice[] IndexLogDevices;
        internal CheckpointInfo[] IndexCheckpointInfos { get; }
        int IndexCount => this.IndexCheckpointInfos.Length;
        const int InvalidIndexOrdinal = -1;

        public string ContainerName { get; }

        public CloudBlobContainer BlockBlobContainer => this.blockBlobContainer;
        public CloudBlobContainer PageBlobContainer => this.pageBlobContainer;

        public IPartitionErrorHandler PartitionErrorHandler { get; private set; }

        internal static SemaphoreSlim AsynchronousStorageReadMaxConcurrency = new SemaphoreSlim(Math.Min(100, Environment.ProcessorCount * 10));
        internal static SemaphoreSlim AsynchronousStorageWriteMaxConcurrency = new SemaphoreSlim(Math.Min(50, Environment.ProcessorCount * 7));

        volatile System.Diagnostics.Stopwatch leaseTimer;

        internal const long HashTableSize = 1L << 14; // 16 k buckets, 1 GB
        //internal const long HashTableSize = 1L << 14; // 8 M buckets, 512 GB

        public FasterLogSettings EventLogSettings(bool usePremiumStorage) => new FasterLogSettings
        {
            LogDevice = this.EventLogDevice,
            LogCommitManager = this.UseLocalFiles
                ? new LocalLogCommitManager($"{this.LocalDirectoryPath}\\{this.PartitionFolderName}\\{CommitBlobName}")
                : (ILogCommitManager)this,
            PageSizeBits = 21, // 2MB
            SegmentSizeBits =
                usePremiumStorage ? 35  // 32 GB
                                  : 30, // 1 GB
            MemorySizeBits = 22, // 2MB
        };

        public LogSettings StoreLogSettings(bool usePremiumStorage, uint numPartitions) => new LogSettings
        {
            LogDevice = this.HybridLogDevice,
            ObjectLogDevice = this.ObjectLogDevice,
            PageSizeBits = 17, // 128kB
            MutableFraction = 0.9,
            SegmentSizeBits =
                usePremiumStorage ? 35 // 32 GB
                                  : 32, // 4 GB
            CopyReadsToTail = CopyReadsToTail.FromReadOnly,
            MemorySizeBits =
                (numPartitions <= 1) ? 25 : // 32MB
                (numPartitions <= 2) ? 24 : // 16MB
                (numPartitions <= 4) ? 23 : // 8MB
                (numPartitions <= 8) ? 22 : // 4MB
                (numPartitions <= 16) ? 21 : // 2MB
                                        20, // 1MB         
        };

        const int StorageFormatVersion = 1;

        public static string GetStorageFormat(NetheriteOrchestrationServiceSettings settings)
        {
            return JsonConvert.SerializeObject(new
                {
                    UseAlternateObjectStore = settings.UseAlternateObjectStore,
                    UseSecondaryIndexQueries = settings.UseSecondaryIndexQueries,
                    FormatVersion = StorageFormatVersion,
                }, 
                Formatting.None);       
        }

        public static void CheckStorageFormat(string format, NetheriteOrchestrationServiceSettings settings)
        {
            try
            {
                JObject json = JsonConvert.DeserializeObject<JObject>(format);

                if ((bool)json["UseAlternateObjectStore"] != settings.UseAlternateObjectStore)
                {
                    throw new InvalidOperationException("The Netherite configuration setting 'UseAlternateObjectStore' is incompatible with the existing taskhub.");
                }
                if ((bool)json["UseSecondaryIndexQueries"] != settings.UseSecondaryIndexQueries)
                {
                    throw new InvalidOperationException("The Netherite configuration setting 'UseSecondaryIndexQueries' is incompatible with the existing taskhub.");
                }
                if ((int)json["FormatVersion"] != StorageFormatVersion)
                {
                    throw new InvalidOperationException("The current storage format version is incompatible with the existing taskhub.");
                }
            }
            catch(Exception e)
            {
                throw new InvalidOperationException("The taskhub has an incompatible storage format", e);
            }
        }

        public void Dispose()
        {
            //TODO figure out what is supposed to go here
        }

        public void PurgeAll()
        {
            //TODO figure out what is supposed to go here
        }

        public void OnRecovery(Guid indexToken, Guid logToken) { /* TODO */ }

        public CheckpointSettings StoreCheckpointSettings => new CheckpointSettings
        {
            CheckpointManager = this.UseLocalFiles ? this.LocalCheckpointManager : this,
            CheckPointType = CheckpointType.FoldOver
        };

#if USE_SECONDARY_INDEX
        internal RegistrationSettings<PredicateKey> CreateSecondaryIndexRegistrationSettings<TKey>(uint numberPartitions, int indexOrdinal)
        {
            var storeLogSettings = this.StoreLogSettings(false, numberPartitions);
            return new RegistrationSettings<PredicateKey>
            {
                HashTableSize = HashTableSize,
                KeyComparer = new PredicateKey.Comparer(),
                NullIndicator = default,
                LogSettings = new LogSettings()
                {
                    LogDevice = this.IndexLogDevices[indexOrdinal],
                    PageSizeBits = storeLogSettings.PageSizeBits,
                    SegmentSizeBits = storeLogSettings.SegmentSizeBits,
                    MemorySizeBits = storeLogSettings.MemorySizeBits,
                    CopyReadsToTail = CopyReadsToTail.None,
                    ReadCacheSettings = storeLogSettings.ReadCacheSettings
                },
                CheckpointSettings = new CheckpointSettings
                {
                    CheckpointManager = this.UseLocalFilesForTestingAndDebugging
                        ? new LocalFileCheckpointManager(this.IndexCheckpointInfos[indexOrdinal], this.LocalIndexCheckpointDirectoryPath(indexOrdinal), this.GetCheckpointCompletedBlobName())
                        : (ICheckpointManager)new SecondaryIndexBlobCheckpointManager(this, indexOrdinal),
                    CheckPointType = CheckpointType.FoldOver
                }
            };
        }
#endif

        public const int MaxRetries = 10;

        public static BlobRequestOptions BlobRequestOptionsAggressiveTimeout = new BlobRequestOptions()
        {
            RetryPolicy = default, // no automatic retry
            NetworkTimeout = TimeSpan.FromSeconds(2),
            ServerTimeout = TimeSpan.FromSeconds(2),
            MaximumExecutionTime = TimeSpan.FromSeconds(2),
        };

        public static BlobRequestOptions BlobRequestOptionsDefault => new BlobRequestOptions()
        {
            RetryPolicy = default, // no automatic retry
            NetworkTimeout = TimeSpan.FromSeconds(15),
            ServerTimeout = TimeSpan.FromSeconds(15),
            MaximumExecutionTime = TimeSpan.FromSeconds(15),
        };

        public static BlobRequestOptions BlobRequestOptionsWithRetry => new BlobRequestOptions()
        {
            RetryPolicy = new ExponentialRetry(TimeSpan.FromSeconds(2), MaxRetries),
            NetworkTimeout = TimeSpan.FromSeconds(15),
            ServerTimeout = TimeSpan.FromSeconds(15),
            MaximumExecutionTime = TimeSpan.FromSeconds(15),
        };

        public static TimeSpan GetDelayBetweenRetries(int numAttempts)
            => TimeSpan.FromSeconds(Math.Pow(2, (numAttempts - 1)));

<<<<<<< HEAD
        // For tests only; TODO consider adding Indexes
        internal BlobManager(CloudStorageAccount storageAccount, CloudStorageAccount secondaryStorageAccount, string taskHubName, ILogger logger, Microsoft.Extensions.Logging.LogLevel logLevelLimit, uint partitionId, IPartitionErrorHandler errorHandler)
            : this(storageAccount, secondaryStorageAccount, taskHubName, logger, logLevelLimit, partitionId, errorHandler, 0)
=======
        // For tests only; TODO consider adding PSFs
        internal BlobManager(CloudStorageAccount storageAccount, CloudStorageAccount secondaryStorageAccount, string localFileDirectory, string taskHubName, ILogger logger, Microsoft.Extensions.Logging.LogLevel logLevelLimit, uint partitionId, IPartitionErrorHandler errorHandler)
            : this(storageAccount, secondaryStorageAccount, localFileDirectory, taskHubName, logger, logLevelLimit, partitionId, errorHandler, 0)
>>>>>>> b832af36
        {
        }

        /// <summary>
        /// Create a blob manager.
        /// </summary>
        /// <param name="storageAccount">The cloud storage account, or null if using local file paths</param>
        /// <param name="secondaryStorageAccount">Optionally, a secondary cloud storage accounts</param>
        /// <param name="localFilePath">The local file path, or null if using cloud storage</param>
        /// <param name="taskHubName">The name of the taskhub</param>
        /// <param name="logger">A logger for logging</param>
        /// <param name="logLevelLimit">A limit on log event level emitted</param>
        /// <param name="partitionId">The partition id</param>
        /// <param name="errorHandler">A handler for errors encountered in this partition</param>
        /// <param name="indexCount">Number of secondary indexes to be created in FASTER</param>
        public BlobManager(
            CloudStorageAccount storageAccount,
            CloudStorageAccount secondaryStorageAccount,
            string localFilePath,
            string taskHubName,
            ILogger logger,
            Microsoft.Extensions.Logging.LogLevel logLevelLimit,
            uint partitionId, IPartitionErrorHandler errorHandler,
            int indexCount)
        {
            this.cloudStorageAccount = storageAccount;
            this.secondaryStorageAccount = secondaryStorageAccount;
            this.UseLocalFiles = (localFilePath != null);
            this.LocalFileDirectoryForTestingAndDebugging = localFilePath;
            this.ContainerName = GetContainerName(taskHubName);
            this.partitionId = partitionId;
            this.CheckpointInfo = new CheckpointInfo();
            this.IndexCheckpointInfos = Enumerable.Range(0, indexCount).Select(ii => new CheckpointInfo()).ToArray();

            if (!this.UseLocalFiles)
            {
                CloudBlobClient serviceClient = this.cloudStorageAccount.CreateCloudBlobClient();
                this.blockBlobContainer = serviceClient.GetContainerReference(this.ContainerName);
                serviceClient = this.secondaryStorageAccount.CreateCloudBlobClient();
                this.pageBlobContainer = serviceClient.GetContainerReference(this.ContainerName);
            }
            else
            {
                this.LocalCheckpointManager = new LocalFileCheckpointManager(
                    this.CheckpointInfo,
                    this.LocalCheckpointDirectoryPath, 
                    this.GetCheckpointCompletedBlobName());
            }

            this.TraceHelper = new FasterTraceHelper(logger, logLevelLimit, this.partitionId, this.UseLocalFiles ? "none" : this.cloudStorageAccount.Credentials.AccountName, taskHubName);
            this.PartitionErrorHandler = errorHandler;
            this.shutDownOrTermination = CancellationTokenSource.CreateLinkedTokenSource(errorHandler.Token);
        }

        string PartitionFolderName => $"p{this.partitionId:D2}";
        string IndexGroupFolderName(int indexOrdinal) => $"index.{indexOrdinal:D3}";

        // For testing and debugging with local files
        bool UseLocalFiles { get; }
        LocalFileCheckpointManager LocalCheckpointManager { get; }
        string LocalFileDirectoryForTestingAndDebugging { get; }
        string LocalDirectoryPath => $"{this.LocalFileDirectoryForTestingAndDebugging}\\{this.ContainerName}";
        string LocalCheckpointDirectoryPath => $"{this.LocalDirectoryPath}\\chkpts{this.partitionId:D2}";
        string LocalIndexCheckpointDirectoryPath(int indexOrdinal) => $"{this.LocalDirectoryPath}\\chkpts{this.partitionId:D2}\\index.{indexOrdinal:D3}";

        const string EventLogBlobName = "commit-log";
        const string CommitBlobName = "commit-lease";
        const string HybridLogBlobName = "store";
        const string ObjectLogBlobName = "store.obj";

        // Indexes do not have an object log
        const string IndexHybridLogBlobName = "store.index";

        Task LeaseMaintenanceLoopTask = Task.CompletedTask;
        volatile Task NextLeaseRenewalTask = Task.CompletedTask;

        static string GetContainerName(string taskHubName) => taskHubName.ToLowerInvariant() + "-storage";

        public async Task StartAsync()
        {
            if (this.UseLocalFiles)
            {
                Directory.CreateDirectory($"{this.LocalDirectoryPath}\\{this.PartitionFolderName}");

                this.EventLogDevice = Devices.CreateLogDevice($"{this.LocalDirectoryPath}\\{this.PartitionFolderName}\\{EventLogBlobName}");
                this.HybridLogDevice = Devices.CreateLogDevice($"{this.LocalDirectoryPath}\\{this.PartitionFolderName}\\{HybridLogBlobName}");
                this.ObjectLogDevice = Devices.CreateLogDevice($"{this.LocalDirectoryPath}\\{this.PartitionFolderName}\\{ObjectLogBlobName}");
                this.IndexLogDevices = (from indexOrdinal in Enumerable.Range(0, this.IndexCount)
                                      let deviceName = $"{this.LocalDirectoryPath}\\{this.PartitionFolderName}\\{this.IndexGroupFolderName(indexOrdinal)}\\{IndexHybridLogBlobName}"
                                      select Devices.CreateLogDevice(deviceName)).ToArray();

                // This does not acquire any blob ownership, but is needed for the lease maintenance loop which calls PartitionErrorHandler.TerminateNormally() when done.
                await this.AcquireOwnership();
            }
            else
            {
                await this.blockBlobContainer.CreateIfNotExistsAsync();
                await this.pageBlobContainer.CreateIfNotExistsAsync();
                this.pageBlobPartitionDirectory = this.pageBlobContainer.GetDirectoryReference(this.PartitionFolderName);
                this.blockBlobPartitionDirectory = this.blockBlobContainer.GetDirectoryReference(this.PartitionFolderName);

                this.eventLogCommitBlob = this.blockBlobPartitionDirectory.GetBlockBlobReference(CommitBlobName);

                AzureStorageDevice createDevice(string name) =>
                    new AzureStorageDevice(name, this.blockBlobPartitionDirectory.GetDirectoryReference(name), this.pageBlobPartitionDirectory.GetDirectoryReference(name), this, true);

                var eventLogDevice = createDevice(EventLogBlobName);
                var hybridLogDevice = createDevice(HybridLogBlobName);
                var objectLogDevice = createDevice(ObjectLogBlobName);

                var indexLogDevices = (from indexOrdinal in Enumerable.Range(0, this.IndexCount)
                                     let indexDirectory = this.blockBlobPartitionDirectory.GetDirectoryReference(this.IndexGroupFolderName(indexOrdinal))
                                     select new AzureStorageDevice(IndexHybridLogBlobName, indexDirectory.GetDirectoryReference(IndexHybridLogBlobName), indexDirectory.GetDirectoryReference(IndexHybridLogBlobName), this, true)).ToArray();

                await this.AcquireOwnership();

                this.TraceHelper.FasterProgress("Starting Faster Devices");
                var startTasks = new List<Task>
                {
                    eventLogDevice.StartAsync(),
                    hybridLogDevice.StartAsync(),
                    objectLogDevice.StartAsync()
                };
                startTasks.AddRange(indexLogDevices.Select(indexLogDevice => indexLogDevice.StartAsync()));
                await Task.WhenAll(startTasks);
                this.TraceHelper.FasterProgress("Started Faster Devices");

                this.EventLogDevice = eventLogDevice;
                this.HybridLogDevice = hybridLogDevice;
                this.ObjectLogDevice = objectLogDevice;
                this.IndexLogDevices = indexLogDevices;
            }
        }

        internal void CloseIndexDevices() => Array.ForEach(this.IndexLogDevices, logDevice => logDevice.Dispose());

        public void HandleStorageError(string where, string message, string blobName, Exception e, bool isFatal, bool isWarning)
        {
            if (blobName == null)
            {
                this.PartitionErrorHandler.HandleError(where, message, e, isFatal, isWarning);
            }
            else
            {
                this.PartitionErrorHandler.HandleError(where, $"{message} blob={blobName}", e, isFatal, isWarning);
            }
        }

        // clean shutdown, wait for everything, then terminate
        public async Task StopAsync()
        {
            this.shutDownOrTermination.Cancel(); // has no effect if already cancelled

            await this.LeaseMaintenanceLoopTask; // wait for loop to terminate cleanly
        }

        public static async Task DeleteTaskhubStorageAsync(CloudStorageAccount account, string localFileDirectoryPath, string taskHubName)
        {
            var containerName = GetContainerName(taskHubName);

            if (!string.IsNullOrEmpty(localFileDirectoryPath))
            {
                DirectoryInfo di = new DirectoryInfo($"{localFileDirectoryPath}\\{containerName}");
                if (di.Exists)
                {
                    di.Delete(true);
                }
            }
            else
            {
                CloudBlobClient serviceClient = account.CreateCloudBlobClient();
                var blobContainer = serviceClient.GetContainerReference(containerName);

                if (await blobContainer.ExistsAsync())
                {
                    // do a complete deletion of all contents of this directory
                    var tasks = blobContainer.ListBlobs(null, true)
                                             .Where(blob => blob.GetType() == typeof(CloudBlob) || blob.GetType().BaseType == typeof(CloudBlob))
                                             .Select(blob => BlobUtils.ForceDeleteAsync((CloudBlob)blob))
                                             .ToArray();
                    await Task.WhenAll(tasks);
                }

                // We are not deleting the container itself because it creates problems when trying to recreate
                // the same container soon afterwards so we leave an empty container behind. Oh well.
            }
        }

        public ValueTask ConfirmLeaseIsGoodForAWhileAsync()
        {
            if (this.leaseTimer?.Elapsed < this.LeaseDuration - this.LeaseSafetyBuffer)
            {
                return default;
            }
            this.TraceHelper.LeaseProgress("Access is waiting for fresh lease");
            return new ValueTask(this.NextLeaseRenewalTask);
        }

        public void ConfirmLeaseIsGoodForAWhile()
        {
            if (this.leaseTimer?.Elapsed < this.LeaseDuration - this.LeaseSafetyBuffer)
            {
                return;
            }
            this.TraceHelper.LeaseProgress("Access is waiting for fresh lease");
            this.NextLeaseRenewalTask.Wait();
        }

        async Task AcquireOwnership()
        {
            var newLeaseTimer = new System.Diagnostics.Stopwatch();
            int numAttempts = 0;

            while (true)
            {
                this.PartitionErrorHandler.Token.ThrowIfCancellationRequested();
                numAttempts++;

                try
                {
                    newLeaseTimer.Restart();

                    if (!this.UseLocalFiles)
                    {
                        this.leaseId = await this.eventLogCommitBlob.AcquireLeaseAsync(
                            this.LeaseDuration,
                            null,
                            accessCondition: null,
                            options: BlobManager.BlobRequestOptionsDefault,
                            operationContext: null,
                            cancellationToken: this.PartitionErrorHandler.Token).ConfigureAwait(false);
                        this.TraceHelper.LeaseAcquired();
                    }

                    this.leaseTimer = newLeaseTimer;
                    this.LeaseMaintenanceLoopTask = Task.Run(() => this.MaintenanceLoopAsync());
                    return;
                }
                catch (StorageException ex) when (BlobUtils.LeaseConflictOrExpired(ex))
                {
                    this.TraceHelper.LeaseProgress("Waiting for lease");

                    // the previous owner has not released the lease yet, 
                    // try again until it becomes available, should be relatively soon
                    // as the transport layer is supposed to shut down the previous owner when starting this
                    await Task.Delay(TimeSpan.FromSeconds(1), this.PartitionErrorHandler.Token).ConfigureAwait(false);

                    continue;
                }
                catch (StorageException ex) when (BlobUtils.BlobDoesNotExist(ex))
                {
                    try
                    {
                        // Create blob with empty content, then try again
                        await this.PerformWithRetriesAsync(
                            null,
                            false,
                            "CloudBlockBlob.UploadFromByteArrayAsync",
                            "CreateCommitLog",
                            "",
                            this.eventLogCommitBlob.Name,
                            2000,
                            true,
                            async (numAttempts) =>
                            {
                                try
                                {
                                    await this.eventLogCommitBlob.UploadFromByteArrayAsync(Array.Empty<byte>(), 0, 0);
                                }
                                catch (StorageException ex2) when (BlobUtils.LeaseConflictOrExpired(ex2))
                                {
                                    // creation race, try from top
                                    this.TraceHelper.LeaseProgress("Creation race observed, retrying");
                                }

                                return 1;
                            });

                        continue;
                    }
                    catch (StorageException ex2) when (BlobUtils.LeaseConflictOrExpired(ex2))
                    {
                        // creation race, try from top
                        this.TraceHelper.LeaseProgress("Creation race observed, retrying");
                        continue;
                    }
                }
                catch (StorageException ex) when (numAttempts < BlobManager.MaxRetries && BlobUtils.IsTransientStorageError(ex, this.PartitionErrorHandler.Token))
                {
                    if (BlobUtils.IsTimeout(ex))
                    {
                        this.TraceHelper.FasterPerfWarning($"Lease acquisition timed out, retrying now");
                    }
                    else
                    {
                        TimeSpan nextRetryIn = BlobManager.GetDelayBetweenRetries(numAttempts);
                        this.TraceHelper.FasterPerfWarning($"Lease acquisition failed transiently, retrying in {nextRetryIn}");
                        await Task.Delay(nextRetryIn);
                    }
                    continue;
                }
                catch (Exception e)
                {
                    this.PartitionErrorHandler.HandleError(nameof(AcquireOwnership), "Could not acquire partition lease", e, true, false);
                    throw;
                }
            }
        }

        public async Task RenewLeaseTask()
        {
            try
            {
                this.shutDownOrTermination.Token.ThrowIfCancellationRequested();

                AccessCondition acc = new AccessCondition() { LeaseId = this.leaseId };
                var nextLeaseTimer = new System.Diagnostics.Stopwatch();
                nextLeaseTimer.Start();

                if (!this.UseLocalFiles)
                {
                    this.TraceHelper.LeaseProgress($"Renewing lease at {this.leaseTimer.Elapsed.TotalSeconds - this.LeaseDuration.TotalSeconds}s");
                    await this.eventLogCommitBlob.RenewLeaseAsync(acc, this.PartitionErrorHandler.Token)
                        .ConfigureAwait(false);
                    this.TraceHelper.LeaseRenewed(this.leaseTimer.Elapsed.TotalSeconds, this.leaseTimer.Elapsed.TotalSeconds - this.LeaseDuration.TotalSeconds);

                    if (nextLeaseTimer.ElapsedMilliseconds > 2000)
                    {
                        this.TraceHelper.FasterPerfWarning($"RenewLeaseAsync took {nextLeaseTimer.Elapsed.TotalSeconds:F1}s, which is excessive; {this.leaseTimer.Elapsed.TotalSeconds - this.LeaseDuration.TotalSeconds}s past expiry");
                    }
                }

                this.leaseTimer = nextLeaseTimer;
            }
            catch (OperationCanceledException)
            {
                // o.k. during termination or shutdown
            }
            catch (Exception)
            {
                this.TraceHelper.LeaseLost(this.leaseTimer.Elapsed.TotalSeconds, nameof(RenewLeaseTask));
                throw;
            }
        }

        public async Task MaintenanceLoopAsync()
        {
            this.TraceHelper.LeaseProgress("Started lease maintenance loop");
            try
            {
                while (true)
                {
                    int timeLeft = (int)(this.LeaseRenewal - this.leaseTimer.Elapsed).TotalMilliseconds;

                    if (timeLeft <= 0)
                    {
                        this.NextLeaseRenewalTask = this.RenewLeaseTask();
                    }
                    else
                    {
                        this.NextLeaseRenewalTask = LeaseTimer.Instance.Schedule(timeLeft, this.RenewLeaseTask, this.shutDownOrTermination.Token);
                    }

                    // wait for successful renewal, or exit the loop as this throws
                    await this.NextLeaseRenewalTask.ConfigureAwait(false);
                }
            }
            catch (OperationCanceledException)
            {
                // it's o.k. to cancel while waiting
                this.TraceHelper.LeaseProgress("Lease renewal loop cleanly canceled");
            }
            catch (StorageException e) when (e.InnerException != null && e.InnerException is OperationCanceledException)
            {
                // it's o.k. to cancel a lease renewal
                this.TraceHelper.LeaseProgress("Lease renewal storage operation canceled");
            }
            catch (StorageException ex) when (BlobUtils.LeaseConflict(ex))
            {
                // We lost the lease to someone else. Terminate ownership immediately.
                this.PartitionErrorHandler.HandleError(nameof(MaintenanceLoopAsync), "Lost partition lease", ex, true, true);
            }
            catch (Exception e) when (!Utils.IsFatal(e))
            {
                this.PartitionErrorHandler.HandleError(nameof(MaintenanceLoopAsync), "Could not maintain partition lease", e, true, false);
            }

            this.TraceHelper.LeaseProgress("Exited lease maintenance loop");

            if (this.PartitionErrorHandler.IsTerminated)
            {
                // this is an unclean shutdown, so we let the lease expire to protect straggling storage accesses
                this.TraceHelper.LeaseProgress("Leaving lease to expire on its own");
            }
            else
            {
                if (!this.UseLocalFiles)
                {
                    try
                    {
                        this.TraceHelper.LeaseProgress("Releasing lease");

                        AccessCondition acc = new AccessCondition() { LeaseId = this.leaseId };

                        await this.eventLogCommitBlob.ReleaseLeaseAsync(
                            accessCondition: acc,
                            options: BlobManager.BlobRequestOptionsDefault,
                            operationContext: null,
                            cancellationToken: this.PartitionErrorHandler.Token).ConfigureAwait(false);

                        this.TraceHelper.LeaseReleased(this.leaseTimer.Elapsed.TotalSeconds);
                    }
                    catch (OperationCanceledException)
                    {
                        // it's o.k. if termination is triggered while waiting
                    }
                    catch (StorageException e) when (e.InnerException != null && e.InnerException is OperationCanceledException)
                    {
                        // it's o.k. if termination is triggered while we are releasing the lease
                    }
                    catch (Exception e)
                    {
                        // we swallow, but still report exceptions when releasing a lease
                        this.PartitionErrorHandler.HandleError(nameof(MaintenanceLoopAsync), "Could not release partition lease during shutdown", e, false, true);
                    }
                }

                this.PartitionErrorHandler.TerminateNormally();
            }

            this.TraceHelper.LeaseProgress("Blob manager stopped");
        }

        #region Blob Name Management

        string GetCheckpointCompletedBlobName() => $"last-checkpoint.json";

        string GetIndexCheckpointMetaBlobName(Guid token) => $"index-checkpoints/{token}/info.dat";

        (string, string) GetPrimaryHashTableBlobName(Guid token) => ($"index-checkpoints/{token}", "ht.dat");

        string GetHybridLogCheckpointMetaBlobName(Guid token) => $"cpr-checkpoints/{token}/info.dat";

        (string, string) GetLogSnapshotBlobName(Guid token) => ($"cpr-checkpoints/{token}", "snapshot.dat");

        (string, string) GetObjectLogSnapshotBlobName(Guid token) => ($"cpr-checkpoints/{token}", "snapshot.obj.dat");

        #endregion

        #region ILogCommitManager

        void ILogCommitManager.Commit(long beginAddress, long untilAddress, byte[] commitMetadata)
        {
            this.StorageTracer?.FasterStorageProgress($"ILogCommitManager.Commit Called beginAddress={beginAddress} untilAddress={untilAddress}");

            AccessCondition acc = new AccessCondition() { LeaseId = this.leaseId };

            this.PerformWithRetries(
                false,
                "CloudBlockBlob.UploadFromByteArray",
                "WriteCommitLogMetadata",
                "",
                this.eventLogCommitBlob.Name,
                1000,
                true,
                (int numAttempts) =>
                {
                    try
                    {
                        var blobRequestOptions = numAttempts > 2 ? BlobManager.BlobRequestOptionsDefault : BlobManager.BlobRequestOptionsAggressiveTimeout;
                        this.eventLogCommitBlob.UploadFromByteArray(commitMetadata, 0, commitMetadata.Length, acc, blobRequestOptions);
                        return (commitMetadata.Length, true);
                    }
                    catch (StorageException ex) when (BlobUtils.LeaseConflict(ex))
                    {
                        // We lost the lease to someone else. Terminate ownership immediately.
                        this.TraceHelper.LeaseLost(this.leaseTimer.Elapsed.TotalSeconds, nameof(ILogCommitManager.Commit));
                        this.HandleStorageError(nameof(ILogCommitManager.Commit), "could not commit because of lost lease", this.eventLogCommitBlob?.Name, ex, true, this.PartitionErrorHandler.IsTerminated);
                        throw;
                    }
                    catch (StorageException ex) when (BlobUtils.LeaseExpired(ex) && numAttempts < BlobManager.MaxRetries)
                    {
                        // if we get here, the lease renewal task did not complete in time
                        // give it another chance to complete
                        this.TraceHelper.LeaseProgress("ILogCommitManager.Commit: wait for next renewal");
                        this.NextLeaseRenewalTask.Wait();
                        this.TraceHelper.LeaseProgress("ILogCommitManager.Commit: renewal complete");
                        return (commitMetadata.Length, false);
                    }
                });
        }
    

        IEnumerable<long> ILogCommitManager.ListCommits()
        {
            // we only use a single commit file in this implementation
            yield return 0;
        }

        byte[] ILogCommitManager.GetCommitMetadata(long commitNum)
        {
            this.StorageTracer?.FasterStorageProgress($"ILogCommitManager.GetCommitMetadata Called (thread={Thread.CurrentThread.ManagedThreadId})");
            AccessCondition acc = new AccessCondition() { LeaseId = this.leaseId };
            using var stream = new MemoryStream();

            this.PerformWithRetries(
               false,
               "CloudBlockBlob.DownloadToStream",
               "ReadCommitLogMetadata",
               "",
               this.eventLogCommitBlob.Name,
               1000,
               true,
               (int numAttempts) =>
               {
                   if (numAttempts > 0)
                   {
                       stream.Seek(0, SeekOrigin.Begin);
                   }

                   try
                   {
                       var blobRequestOptions = numAttempts > 2 ? BlobManager.BlobRequestOptionsDefault : BlobManager.BlobRequestOptionsAggressiveTimeout;
                       this.eventLogCommitBlob.DownloadToStream(stream, acc, blobRequestOptions);
                       return (stream.Position, true);
                   }
                   catch (StorageException ex) when (BlobUtils.LeaseConflict(ex))
                   {
                       // We lost the lease to someone else. Terminate ownership immediately.
                       this.TraceHelper.LeaseLost(this.leaseTimer.Elapsed.TotalSeconds, nameof(ILogCommitManager.GetCommitMetadata));
                       this.HandleStorageError(nameof(ILogCommitManager.Commit), "could not read latest commit due to lost lease", this.eventLogCommitBlob?.Name, ex, true, this.PartitionErrorHandler.IsTerminated);
                       throw;
                   }
                   catch (StorageException ex) when (BlobUtils.LeaseExpired(ex) && numAttempts < BlobManager.MaxRetries)
                   {
                       // if we get here, the lease renewal task did not complete in time
                       // give it another chance to complete
                       this.TraceHelper.LeaseProgress("ILogCommitManager.Commit: wait for next renewal");
                       this.NextLeaseRenewalTask.Wait();
                       this.TraceHelper.LeaseProgress("ILogCommitManager.Commit: renewal complete");
                       return (0, false);
                   }
               });

            var bytes = stream.ToArray();
            this.StorageTracer?.FasterStorageProgress($"ILogCommitManager.GetCommitMetadata Returned {bytes?.Length ?? null} bytes");
            return bytes.Length == 0 ? null : bytes;
        }

#endregion

        #region ICheckpointManager

        void ICheckpointManager.InitializeIndexCheckpoint(Guid indexToken)
        {
            // there is no need to create empty directories in a blob container
        }

        void ICheckpointManager.InitializeLogCheckpoint(Guid logToken)
        {
            // there is no need to create empty directories in a blob container
        }

        #region Call-throughs to actual implementation; separated for Secondary Indexes

        void ICheckpointManager.CommitIndexCheckpoint(Guid indexToken, byte[] commitMetadata)
            => this.CommitIndexCheckpoint(indexToken, commitMetadata, InvalidIndexOrdinal);

        void ICheckpointManager.CommitLogCheckpoint(Guid logToken, byte[] commitMetadata)
            => this.CommitLogCheckpoint(logToken, commitMetadata, InvalidIndexOrdinal);

        void ICheckpointManager.CommitLogIncrementalCheckpoint(Guid logToken, int version, byte[] commitMetadata, DeltaLog deltaLog)
            => this.CommitLogIncrementalCheckpoint(logToken, version, commitMetadata, deltaLog, InvalidIndexOrdinal);

        byte[] ICheckpointManager.GetIndexCheckpointMetadata(Guid indexToken)
            => this.GetIndexCheckpointMetadata(indexToken, InvalidIndexOrdinal);

        byte[] ICheckpointManager.GetLogCheckpointMetadata(Guid logToken, DeltaLog deltaLog)
            => this.GetLogCheckpointMetadata(logToken, InvalidIndexOrdinal, deltaLog);

        IDevice ICheckpointManager.GetIndexDevice(Guid indexToken)
            => this.GetIndexDevice(indexToken, InvalidIndexOrdinal);

        IDevice ICheckpointManager.GetSnapshotLogDevice(Guid token)
            => this.GetSnapshotLogDevice(token, InvalidIndexOrdinal);

        IDevice ICheckpointManager.GetSnapshotObjectLogDevice(Guid token)
            => this.GetSnapshotObjectLogDevice(token, InvalidIndexOrdinal);

        IDevice ICheckpointManager.GetDeltaLogDevice(Guid token) 
            => this.GetDeltaLogDevice(token, InvalidIndexOrdinal);

        IEnumerable<Guid> ICheckpointManager.GetIndexCheckpointTokens()
        {
            var indexToken = this.CheckpointInfo.IndexToken;
            this.StorageTracer?.FasterStorageProgress($"ICheckpointManager.GetLogCheckpointTokens returned logToken={indexToken}");
            yield return indexToken;
        }

        IEnumerable<Guid> ICheckpointManager.GetLogCheckpointTokens()
        {
            var logToken = this.CheckpointInfo.LogToken;
            this.StorageTracer?.FasterStorageProgress($"ICheckpointManager.GetLogCheckpointTokens returned logToken={logToken}");
            yield return logToken;
        }

        internal Task FindCheckpointsAsync()
        {
            var tasks = new List<Task>();
            tasks.Add(FindCheckpoint(InvalidIndexOrdinal));
            for (int i = 0; i < this.IndexCount; i++)
            {
                tasks.Add(FindCheckpoint(i));
            }
            return Task.WhenAll(tasks);

            async Task FindCheckpoint(int indexOrdinal)
            {
                var (isIndex, tag) = this.IsIndexOrPrimary(indexOrdinal);
                CloudBlockBlob checkpointCompletedBlob = null;
                try
                {
<<<<<<< HEAD
                    var partDir = isIndex ? this.blockBlobPartitionDirectory.GetDirectoryReference(this.IndexGroupFolderName(indexOrdinal)) : this.blockBlobPartitionDirectory;
                    checkpointCompletedBlob = partDir.GetBlockBlobReference(this.GetCheckpointCompletedBlobName());
                    await this.ConfirmLeaseIsGoodForAWhileAsync();
                    var jsonString = await checkpointCompletedBlob.DownloadTextAsync();
                    var checkpointInfo = JsonConvert.DeserializeObject<CheckpointInfo>(jsonString);
                    if (isIndex)
                        this.IndexCheckpointInfos[indexOrdinal] = checkpointInfo;
=======
                    string jsonString;
                    if (this.UseLocalFiles)
                    {
                        jsonString = this.LocalCheckpointManager.GetLatestCheckpointJson();
                    }
>>>>>>> b832af36
                    else
                    {
                        var partDir = isPsf ? this.blockBlobPartitionDirectory.GetDirectoryReference(this.PsfGroupFolderName(psfGroupOrdinal)) : this.blockBlobPartitionDirectory;
                        checkpointCompletedBlob = partDir.GetBlockBlobReference(this.GetCheckpointCompletedBlobName());
                        await this.ConfirmLeaseIsGoodForAWhileAsync();
                        jsonString = await checkpointCompletedBlob.DownloadTextAsync();
                    }

                    // read the fields from the json to update the checkpoint info
                    JsonConvert.PopulateObject(jsonString, isPsf ? this.PsfCheckpointInfos[psfGroupOrdinal] : this.CheckpointInfo);
                }
                catch (Exception e)
                {
                    this.HandleStorageError(nameof(FindCheckpoint), "could not determine latest checkpoint", checkpointCompletedBlob?.Name, e, true, this.PartitionErrorHandler.IsTerminated);
                    throw;
                }
            }
        }

        #endregion

        #region Actual implementation; separated for Secondary Indexes

        (bool, string) IsIndexOrPrimary(int indexOrdinal)
        {
            var isIndex = indexOrdinal != InvalidIndexOrdinal;
            return (isIndex, isIndex ? $"Secondary Index {indexOrdinal}" : "Primary FKV");
        }

        internal void CommitIndexCheckpoint(Guid indexToken, byte[] commitMetadata, int indexOrdinal)
        {
            var (isIndex, tag) = this.IsIndexOrPrimary(indexOrdinal);
            this.StorageTracer?.FasterStorageProgress($"ICheckpointManager.CommitIndexCheckpoint Called on {tag}, indexToken={indexToken}");
            var partDir = isIndex ? this.blockBlobPartitionDirectory.GetDirectoryReference(this.IndexGroupFolderName(indexOrdinal)) : this.blockBlobPartitionDirectory;
            var metaFileBlob = partDir.GetBlockBlobReference(this.GetIndexCheckpointMetaBlobName(indexToken));

            this.PerformWithRetries(
             false,
             "CloudBlockBlob.OpenWrite",
             "WriteIndexCheckpointMetadata",
             $"token={indexToken} size={commitMetadata.Length}",
             metaFileBlob.Name,
             1000,
             true,
             (numAttempts) =>
             {
                 using (var blobStream = metaFileBlob.OpenWrite())
                 {
                     using var writer = new BinaryWriter(blobStream);
                     writer.Write(commitMetadata.Length);
                     writer.Write(commitMetadata);
                     writer.Flush();
                     return (commitMetadata.Length, true);
                 }
             });

            (isIndex ? this.IndexCheckpointInfos[indexOrdinal] : this.CheckpointInfo).IndexToken = indexToken;
            this.StorageTracer?.FasterStorageProgress($"ICheckpointManager.CommitIndexCheckpoint Returned from {tag}, target={metaFileBlob.Name}");
        }

        internal void CommitLogCheckpoint(Guid logToken, byte[] commitMetadata, int indexOrdinal)
        {
            var (isIndex, tag) = this.IsIndexOrPrimary(indexOrdinal);
            this.StorageTracer?.FasterStorageProgress($"ICheckpointManager.CommitLogCheckpoint Called on {tag}, logToken={logToken}");
            var partDir = isIndex ? this.blockBlobPartitionDirectory.GetDirectoryReference(this.IndexGroupFolderName(indexOrdinal)) : this.blockBlobPartitionDirectory;
            var metaFileBlob = partDir.GetBlockBlobReference(this.GetHybridLogCheckpointMetaBlobName(logToken));

            this.PerformWithRetries(
                false,
                "CloudBlockBlob.OpenWrite",
                "WriteHybridLogCheckpointMetadata",
                $"token={logToken}",
                metaFileBlob.Name,
                1000,
                true,
                (numAttempts) =>
                {
                    using (var blobStream = metaFileBlob.OpenWrite())
                    {
                        using var writer = new BinaryWriter(blobStream);
                        writer.Write(commitMetadata.Length);
                        writer.Write(commitMetadata);
                        writer.Flush();
                        return (commitMetadata.Length + 4, true);
                    }
                });

            (isIndex ? this.IndexCheckpointInfos[indexOrdinal] : this.CheckpointInfo).LogToken = logToken;
            this.StorageTracer?.FasterStorageProgress($"ICheckpointManager.CommitLogCheckpoint Returned from {tag}, target={metaFileBlob.Name}");
        }

        internal void CommitLogIncrementalCheckpoint(Guid logToken, int version, byte[] commitMetadata, DeltaLog deltaLog, int indexOrdinal)
            => throw new NotImplementedException("TODO - CommitLogIncrementalCheckpoint");

        internal byte[] GetIndexCheckpointMetadata(Guid indexToken, int indexOrdinal)
        {
            var (isIndex, tag) = this.IsIndexOrPrimary(indexOrdinal);
            this.StorageTracer?.FasterStorageProgress($"ICheckpointManager.GetIndexCommitMetadata Called on {tag}, indexToken={indexToken}");
            var partDir = isIndex ? this.blockBlobPartitionDirectory.GetDirectoryReference(this.IndexGroupFolderName(indexOrdinal)) : this.blockBlobPartitionDirectory;
            var metaFileBlob = partDir.GetBlockBlobReference(this.GetIndexCheckpointMetaBlobName(indexToken));
            byte[] result = null;

            this.PerformWithRetries(
               false,
               "CloudBlockBlob.OpenRead",
               "ReadIndexCheckpointMetadata",
               "",
               metaFileBlob.Name,
               1000,
               true,
               (numAttempts) =>
               {
                   using var blobstream = metaFileBlob.OpenRead();
                   using var reader = new BinaryReader(blobstream);
                   var len = reader.ReadInt32();
                   result = reader.ReadBytes(len);
                   return (len + 4, true);
               });

            this.StorageTracer?.FasterStorageProgress($"ICheckpointManager.GetIndexCommitMetadata Returned {result?.Length ?? null} bytes from {tag}, target={metaFileBlob.Name}");
            return result;
        }
        internal byte[] GetLogCheckpointMetadata(Guid logToken, int indexOrdinal, DeltaLog deltaLog)    // TODO DeltaLog
        {
            var (isIndex, tag) = this.IsIndexOrPrimary(indexOrdinal);
            this.StorageTracer?.FasterStorageProgress($"ICheckpointManager.GetIndexCommitMetadata Called on {tag}, logToken={logToken}");
            var partDir = isIndex ? this.blockBlobPartitionDirectory.GetDirectoryReference(this.IndexGroupFolderName(indexOrdinal)) : this.blockBlobPartitionDirectory;
            var metaFileBlob = partDir.GetBlockBlobReference(this.GetHybridLogCheckpointMetaBlobName(logToken));
            byte[] result = null;

            this.PerformWithRetries(
                false,
                "CloudBlockBlob.OpenRead",
                "ReadLogCheckpointMetadata",
                "",
                metaFileBlob.Name,
                1000,
                true,
                (numAttempts) => 
                {
                    using var blobstream = metaFileBlob.OpenRead();
                    using var reader = new BinaryReader(blobstream);
                    var len = reader.ReadInt32();
                    result = reader.ReadBytes(len);
                    return (len + 4, true);
                });
          
            this.StorageTracer?.FasterStorageProgress($"ICheckpointManager.GetIndexCommitMetadata Returned {result?.Length ?? null} bytes from {tag}, target={metaFileBlob.Name}");
            return result;
        }

        internal IDevice GetIndexDevice(Guid indexToken, int indexOrdinal)
        {
            var (isIndex, tag) = this.IsIndexOrPrimary(indexOrdinal);
            this.StorageTracer?.FasterStorageProgress($"ICheckpointManager.GetIndexDevice Called on {tag}, indexToken={indexToken}");
            var (path, blobName) = this.GetPrimaryHashTableBlobName(indexToken);
            var partDir = isIndex ? this.blockBlobPartitionDirectory.GetDirectoryReference(this.IndexGroupFolderName(indexOrdinal)) : this.blockBlobPartitionDirectory;
            var blobDirectory = partDir.GetDirectoryReference(path);
            var device = new AzureStorageDevice(blobName, blobDirectory, blobDirectory, this, false); // we don't need a lease since the token provides isolation
            device.StartAsync().Wait();
            this.StorageTracer?.FasterStorageProgress($"ICheckpointManager.GetIndexDevice Returned from {tag}, target={blobDirectory.Prefix}{blobName}");
            return device;
        }

        internal IDevice GetSnapshotLogDevice(Guid token, int indexOrdinal)
        {
            var (isIndex, tag) = this.IsIndexOrPrimary(indexOrdinal);
            this.StorageTracer?.FasterStorageProgress($"ICheckpointManager.GetSnapshotLogDevice Called on {tag}, token={token}");
            var (path, blobName) = this.GetLogSnapshotBlobName(token);
            var partDir = isIndex ? this.blockBlobPartitionDirectory.GetDirectoryReference(this.IndexGroupFolderName(indexOrdinal)) : this.blockBlobPartitionDirectory;
            var blobDirectory = partDir.GetDirectoryReference(path);
            var device = new AzureStorageDevice(blobName, blobDirectory, blobDirectory, this, false); // we don't need a lease since the token provides isolation
            device.StartAsync().Wait();
            this.StorageTracer?.FasterStorageProgress($"ICheckpointManager.GetSnapshotLogDevice Returned from {tag}, blobDirectory={blobDirectory} blobName={blobName}");
            return device;
        }

        internal IDevice GetSnapshotObjectLogDevice(Guid token, int indexOrdinal)
        {
            var (isIndex, tag) = this.IsIndexOrPrimary(indexOrdinal);
            this.StorageTracer?.FasterStorageProgress($"ICheckpointManager.GetSnapshotObjectLogDevice Called on {tag}, token={token}");
            var (path, blobName) = this.GetObjectLogSnapshotBlobName(token);
            var partDir = isIndex ? this.blockBlobPartitionDirectory.GetDirectoryReference(this.IndexGroupFolderName(indexOrdinal)) : this.blockBlobPartitionDirectory;
            var blobDirectory = partDir.GetDirectoryReference(path);
            var device = new AzureStorageDevice(blobName, blobDirectory, blobDirectory, this, false); // we don't need a lease since the token provides isolation
            device.StartAsync().Wait();
            this.StorageTracer?.FasterStorageProgress($"ICheckpointManager.GetSnapshotObjectLogDevice Returned from {tag}, blobDirectory={blobDirectory} blobName={blobName}");
            return device;
        }

        internal IDevice GetDeltaLogDevice(Guid token, int indexOrdinal) => throw new NotImplementedException("TODO - GetDeltaLogDevice");

        #endregion

        internal async Task FinalizeCheckpointCompletedAsync()
        {
            // write the final file that has all the checkpoint info
            void writeLocal(string path, string text)
                => File.WriteAllText(Path.Combine(path, this.GetCheckpointCompletedBlobName()), text);

            async Task writeBlob(CloudBlobDirectory partDir, string text)
            {
                var checkpointCompletedBlob = partDir.GetBlockBlobReference(this.GetCheckpointCompletedBlobName());
                await this.ConfirmLeaseIsGoodForAWhileAsync().ConfigureAwait(false); // the lease protects the checkpoint completed file
                await this.PerformWithRetriesAsync(
                    BlobManager.AsynchronousStorageWriteMaxConcurrency,
                    true,
                    "CloudBlockBlob.UploadTextAsync",
                    "WriteCheckpointMetadata",
                    "",
                    checkpointCompletedBlob.Name,
                    1000,
                    true,
                    async (numAttempts) => 
                    { 
                        await checkpointCompletedBlob.UploadTextAsync(text);
                        return text.Length;
                    });
            }

            // Primary FKV
            {
                var jsonText = JsonConvert.SerializeObject(this.CheckpointInfo, Formatting.Indented);
                if (this.UseLocalFiles)
                    writeLocal(this.LocalCheckpointDirectoryPath, jsonText);
                else
                    await writeBlob(this.blockBlobPartitionDirectory, jsonText);
            }

            // Secondary Indexes
            for (var ii = 0; ii < this.IndexLogDevices.Length; ++ii)
            {
<<<<<<< HEAD
                var jsonText = JsonConvert.SerializeObject(this.IndexCheckpointInfos[ii], Formatting.Indented);
                if (this.UseLocalFilesForTestingAndDebugging)
                    writeLocal(this.LocalIndexCheckpointDirectoryPath(ii), jsonText);
=======
                var jsonText = JsonConvert.SerializeObject(this.PsfCheckpointInfos[ii], Formatting.Indented);
                if (this.UseLocalFiles)
                    writeLocal(this.LocalPsfCheckpointDirectoryPath(ii), jsonText);
>>>>>>> b832af36
                else
                    await writeBlob(this.blockBlobPartitionDirectory.GetDirectoryReference(this.IndexGroupFolderName(ii)), jsonText);
            }
        }
 
        #endregion
    }
}<|MERGE_RESOLUTION|>--- conflicted
+++ resolved
@@ -184,7 +184,7 @@
                 },
                 CheckpointSettings = new CheckpointSettings
                 {
-                    CheckpointManager = this.UseLocalFilesForTestingAndDebugging
+                    CheckpointManager = this.UseLocalFiles
                         ? new LocalFileCheckpointManager(this.IndexCheckpointInfos[indexOrdinal], this.LocalIndexCheckpointDirectoryPath(indexOrdinal), this.GetCheckpointCompletedBlobName())
                         : (ICheckpointManager)new SecondaryIndexBlobCheckpointManager(this, indexOrdinal),
                     CheckPointType = CheckpointType.FoldOver
@@ -222,15 +222,9 @@
         public static TimeSpan GetDelayBetweenRetries(int numAttempts)
             => TimeSpan.FromSeconds(Math.Pow(2, (numAttempts - 1)));
 
-<<<<<<< HEAD
         // For tests only; TODO consider adding Indexes
-        internal BlobManager(CloudStorageAccount storageAccount, CloudStorageAccount secondaryStorageAccount, string taskHubName, ILogger logger, Microsoft.Extensions.Logging.LogLevel logLevelLimit, uint partitionId, IPartitionErrorHandler errorHandler)
-            : this(storageAccount, secondaryStorageAccount, taskHubName, logger, logLevelLimit, partitionId, errorHandler, 0)
-=======
-        // For tests only; TODO consider adding PSFs
         internal BlobManager(CloudStorageAccount storageAccount, CloudStorageAccount secondaryStorageAccount, string localFileDirectory, string taskHubName, ILogger logger, Microsoft.Extensions.Logging.LogLevel logLevelLimit, uint partitionId, IPartitionErrorHandler errorHandler)
             : this(storageAccount, secondaryStorageAccount, localFileDirectory, taskHubName, logger, logLevelLimit, partitionId, errorHandler, 0)
->>>>>>> b832af36
         {
         }
 
@@ -286,7 +280,7 @@
         }
 
         string PartitionFolderName => $"p{this.partitionId:D2}";
-        string IndexGroupFolderName(int indexOrdinal) => $"index.{indexOrdinal:D3}";
+        string IndexFolderName(int indexOrdinal) => $"index.{indexOrdinal:D3}";
 
         // For testing and debugging with local files
         bool UseLocalFiles { get; }
@@ -319,7 +313,7 @@
                 this.HybridLogDevice = Devices.CreateLogDevice($"{this.LocalDirectoryPath}\\{this.PartitionFolderName}\\{HybridLogBlobName}");
                 this.ObjectLogDevice = Devices.CreateLogDevice($"{this.LocalDirectoryPath}\\{this.PartitionFolderName}\\{ObjectLogBlobName}");
                 this.IndexLogDevices = (from indexOrdinal in Enumerable.Range(0, this.IndexCount)
-                                      let deviceName = $"{this.LocalDirectoryPath}\\{this.PartitionFolderName}\\{this.IndexGroupFolderName(indexOrdinal)}\\{IndexHybridLogBlobName}"
+                                      let deviceName = $"{this.LocalDirectoryPath}\\{this.PartitionFolderName}\\{this.IndexFolderName(indexOrdinal)}\\{IndexHybridLogBlobName}"
                                       select Devices.CreateLogDevice(deviceName)).ToArray();
 
                 // This does not acquire any blob ownership, but is needed for the lease maintenance loop which calls PartitionErrorHandler.TerminateNormally() when done.
@@ -342,7 +336,7 @@
                 var objectLogDevice = createDevice(ObjectLogBlobName);
 
                 var indexLogDevices = (from indexOrdinal in Enumerable.Range(0, this.IndexCount)
-                                     let indexDirectory = this.blockBlobPartitionDirectory.GetDirectoryReference(this.IndexGroupFolderName(indexOrdinal))
+                                     let indexDirectory = this.blockBlobPartitionDirectory.GetDirectoryReference(this.IndexFolderName(indexOrdinal))
                                      select new AzureStorageDevice(IndexHybridLogBlobName, indexDirectory.GetDirectoryReference(IndexHybridLogBlobName), indexDirectory.GetDirectoryReference(IndexHybridLogBlobName), this, true)).ToArray();
 
                 await this.AcquireOwnership();
@@ -853,31 +847,21 @@
                 CloudBlockBlob checkpointCompletedBlob = null;
                 try
                 {
-<<<<<<< HEAD
-                    var partDir = isIndex ? this.blockBlobPartitionDirectory.GetDirectoryReference(this.IndexGroupFolderName(indexOrdinal)) : this.blockBlobPartitionDirectory;
-                    checkpointCompletedBlob = partDir.GetBlockBlobReference(this.GetCheckpointCompletedBlobName());
-                    await this.ConfirmLeaseIsGoodForAWhileAsync();
-                    var jsonString = await checkpointCompletedBlob.DownloadTextAsync();
-                    var checkpointInfo = JsonConvert.DeserializeObject<CheckpointInfo>(jsonString);
-                    if (isIndex)
-                        this.IndexCheckpointInfos[indexOrdinal] = checkpointInfo;
-=======
                     string jsonString;
                     if (this.UseLocalFiles)
                     {
                         jsonString = this.LocalCheckpointManager.GetLatestCheckpointJson();
                     }
->>>>>>> b832af36
                     else
                     {
-                        var partDir = isPsf ? this.blockBlobPartitionDirectory.GetDirectoryReference(this.PsfGroupFolderName(psfGroupOrdinal)) : this.blockBlobPartitionDirectory;
+                        var partDir = isIndex ? this.blockBlobPartitionDirectory.GetDirectoryReference(this.IndexFolderName(indexOrdinal)) : this.blockBlobPartitionDirectory;
                         checkpointCompletedBlob = partDir.GetBlockBlobReference(this.GetCheckpointCompletedBlobName());
                         await this.ConfirmLeaseIsGoodForAWhileAsync();
                         jsonString = await checkpointCompletedBlob.DownloadTextAsync();
                     }
 
                     // read the fields from the json to update the checkpoint info
-                    JsonConvert.PopulateObject(jsonString, isPsf ? this.PsfCheckpointInfos[psfGroupOrdinal] : this.CheckpointInfo);
+                    JsonConvert.PopulateObject(jsonString, isIndex ? this.IndexCheckpointInfos[indexOrdinal] : this.CheckpointInfo);
                 }
                 catch (Exception e)
                 {
@@ -901,7 +885,7 @@
         {
             var (isIndex, tag) = this.IsIndexOrPrimary(indexOrdinal);
             this.StorageTracer?.FasterStorageProgress($"ICheckpointManager.CommitIndexCheckpoint Called on {tag}, indexToken={indexToken}");
-            var partDir = isIndex ? this.blockBlobPartitionDirectory.GetDirectoryReference(this.IndexGroupFolderName(indexOrdinal)) : this.blockBlobPartitionDirectory;
+            var partDir = isIndex ? this.blockBlobPartitionDirectory.GetDirectoryReference(this.IndexFolderName(indexOrdinal)) : this.blockBlobPartitionDirectory;
             var metaFileBlob = partDir.GetBlockBlobReference(this.GetIndexCheckpointMetaBlobName(indexToken));
 
             this.PerformWithRetries(
@@ -932,7 +916,7 @@
         {
             var (isIndex, tag) = this.IsIndexOrPrimary(indexOrdinal);
             this.StorageTracer?.FasterStorageProgress($"ICheckpointManager.CommitLogCheckpoint Called on {tag}, logToken={logToken}");
-            var partDir = isIndex ? this.blockBlobPartitionDirectory.GetDirectoryReference(this.IndexGroupFolderName(indexOrdinal)) : this.blockBlobPartitionDirectory;
+            var partDir = isIndex ? this.blockBlobPartitionDirectory.GetDirectoryReference(this.IndexFolderName(indexOrdinal)) : this.blockBlobPartitionDirectory;
             var metaFileBlob = partDir.GetBlockBlobReference(this.GetHybridLogCheckpointMetaBlobName(logToken));
 
             this.PerformWithRetries(
@@ -966,7 +950,7 @@
         {
             var (isIndex, tag) = this.IsIndexOrPrimary(indexOrdinal);
             this.StorageTracer?.FasterStorageProgress($"ICheckpointManager.GetIndexCommitMetadata Called on {tag}, indexToken={indexToken}");
-            var partDir = isIndex ? this.blockBlobPartitionDirectory.GetDirectoryReference(this.IndexGroupFolderName(indexOrdinal)) : this.blockBlobPartitionDirectory;
+            var partDir = isIndex ? this.blockBlobPartitionDirectory.GetDirectoryReference(this.IndexFolderName(indexOrdinal)) : this.blockBlobPartitionDirectory;
             var metaFileBlob = partDir.GetBlockBlobReference(this.GetIndexCheckpointMetaBlobName(indexToken));
             byte[] result = null;
 
@@ -994,7 +978,7 @@
         {
             var (isIndex, tag) = this.IsIndexOrPrimary(indexOrdinal);
             this.StorageTracer?.FasterStorageProgress($"ICheckpointManager.GetIndexCommitMetadata Called on {tag}, logToken={logToken}");
-            var partDir = isIndex ? this.blockBlobPartitionDirectory.GetDirectoryReference(this.IndexGroupFolderName(indexOrdinal)) : this.blockBlobPartitionDirectory;
+            var partDir = isIndex ? this.blockBlobPartitionDirectory.GetDirectoryReference(this.IndexFolderName(indexOrdinal)) : this.blockBlobPartitionDirectory;
             var metaFileBlob = partDir.GetBlockBlobReference(this.GetHybridLogCheckpointMetaBlobName(logToken));
             byte[] result = null;
 
@@ -1024,7 +1008,7 @@
             var (isIndex, tag) = this.IsIndexOrPrimary(indexOrdinal);
             this.StorageTracer?.FasterStorageProgress($"ICheckpointManager.GetIndexDevice Called on {tag}, indexToken={indexToken}");
             var (path, blobName) = this.GetPrimaryHashTableBlobName(indexToken);
-            var partDir = isIndex ? this.blockBlobPartitionDirectory.GetDirectoryReference(this.IndexGroupFolderName(indexOrdinal)) : this.blockBlobPartitionDirectory;
+            var partDir = isIndex ? this.blockBlobPartitionDirectory.GetDirectoryReference(this.IndexFolderName(indexOrdinal)) : this.blockBlobPartitionDirectory;
             var blobDirectory = partDir.GetDirectoryReference(path);
             var device = new AzureStorageDevice(blobName, blobDirectory, blobDirectory, this, false); // we don't need a lease since the token provides isolation
             device.StartAsync().Wait();
@@ -1037,7 +1021,7 @@
             var (isIndex, tag) = this.IsIndexOrPrimary(indexOrdinal);
             this.StorageTracer?.FasterStorageProgress($"ICheckpointManager.GetSnapshotLogDevice Called on {tag}, token={token}");
             var (path, blobName) = this.GetLogSnapshotBlobName(token);
-            var partDir = isIndex ? this.blockBlobPartitionDirectory.GetDirectoryReference(this.IndexGroupFolderName(indexOrdinal)) : this.blockBlobPartitionDirectory;
+            var partDir = isIndex ? this.blockBlobPartitionDirectory.GetDirectoryReference(this.IndexFolderName(indexOrdinal)) : this.blockBlobPartitionDirectory;
             var blobDirectory = partDir.GetDirectoryReference(path);
             var device = new AzureStorageDevice(blobName, blobDirectory, blobDirectory, this, false); // we don't need a lease since the token provides isolation
             device.StartAsync().Wait();
@@ -1050,7 +1034,7 @@
             var (isIndex, tag) = this.IsIndexOrPrimary(indexOrdinal);
             this.StorageTracer?.FasterStorageProgress($"ICheckpointManager.GetSnapshotObjectLogDevice Called on {tag}, token={token}");
             var (path, blobName) = this.GetObjectLogSnapshotBlobName(token);
-            var partDir = isIndex ? this.blockBlobPartitionDirectory.GetDirectoryReference(this.IndexGroupFolderName(indexOrdinal)) : this.blockBlobPartitionDirectory;
+            var partDir = isIndex ? this.blockBlobPartitionDirectory.GetDirectoryReference(this.IndexFolderName(indexOrdinal)) : this.blockBlobPartitionDirectory;
             var blobDirectory = partDir.GetDirectoryReference(path);
             var device = new AzureStorageDevice(blobName, blobDirectory, blobDirectory, this, false); // we don't need a lease since the token provides isolation
             device.StartAsync().Wait();
@@ -1100,17 +1084,11 @@
             // Secondary Indexes
             for (var ii = 0; ii < this.IndexLogDevices.Length; ++ii)
             {
-<<<<<<< HEAD
                 var jsonText = JsonConvert.SerializeObject(this.IndexCheckpointInfos[ii], Formatting.Indented);
-                if (this.UseLocalFilesForTestingAndDebugging)
+                if (this.UseLocalFiles)
                     writeLocal(this.LocalIndexCheckpointDirectoryPath(ii), jsonText);
-=======
-                var jsonText = JsonConvert.SerializeObject(this.PsfCheckpointInfos[ii], Formatting.Indented);
-                if (this.UseLocalFiles)
-                    writeLocal(this.LocalPsfCheckpointDirectoryPath(ii), jsonText);
->>>>>>> b832af36
                 else
-                    await writeBlob(this.blockBlobPartitionDirectory.GetDirectoryReference(this.IndexGroupFolderName(ii)), jsonText);
+                    await writeBlob(this.blockBlobPartitionDirectory.GetDirectoryReference(this.IndexFolderName(ii)), jsonText);
             }
         }
  
