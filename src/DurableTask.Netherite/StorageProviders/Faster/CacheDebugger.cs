﻿// Copyright (c) Microsoft Corporation.
// Licensed under the MIT License.

namespace DurableTask.Netherite.Faster
{
    using System;
    using System.Collections.Concurrent;
    using System.Collections.Generic;
    using System.Linq;
    using System.Text;
    using System.Threading.Tasks;
    using FASTER.core;

    /// <summary>
    /// Records cache and storage management traces for each object. This class is only used for testing and debugging, as it creates lots of overhead.
    /// </summary>
    public class CacheDebugger
    {
        readonly ConcurrentDictionary<TrackedObjectKey, ObjectInfo> Objects = new ConcurrentDictionary<TrackedObjectKey, ObjectInfo>();

        public enum CacheEvent
        {
            // Faster IFunctions
            InitialUpdate,
            InPlaceUpdate,
            CopyUpdate,
            SingleReader,
            SingleReaderPrefetch,
            ConcurrentReader,
            ConcurrentReaderPrefetch,
            SingleWriter,
            ConcurrentWriter,

            // Asynchronous Read Processing
            ReadHit,
            ReadMiss,
            ReadMissComplete,

            // subscriptions to the FASTER log accessor
            Evict,
            EvictTombstone,
            Readonly,
            ReadonlyTombstone,

            // serialization
            SerializeBytes,
            SerializeObject,
            DeserializeBytes,
            DeserializeObject,
        };

        public class ObjectInfo
        {
            public object CurrentValue;
            public int CurrentVersion;
            public List<Entry> CacheEvents;

            public override string ToString()
            {
                return $"Current=v{this.CurrentVersion} CacheEvents={this.CacheEvents.Count}";
            }
        }

        public event Action<string> OnError;

<<<<<<< HEAD
     
=======
        internal void Subscribe(FASTER.core.LogAccessor<FasterKV.Key, FasterKV.Value> log)
        {
            log.SubscribeEvictions(new EvictionObserver(this));
            log.Subscribe(new ReadonlyObserver(this));
        }

        class EvictionObserver : IObserver<IFasterScanIterator<FasterKV.Key, FasterKV.Value>>
        {
            readonly CacheDebugger cacheDebugger;
            public EvictionObserver(CacheDebugger cacheDebugger)
            {
                this.cacheDebugger = cacheDebugger;
            }

            public void OnCompleted() { }
            public void OnError(Exception error) { }

            public void OnNext(IFasterScanIterator<FasterKV.Key, FasterKV.Value> iterator)
            {
                while (iterator.GetNext(out RecordInfo recordInfo))
                {
                    TrackedObjectKey key = iterator.GetKey().Val;
                    if (!recordInfo.Tombstone)
                    {
                        int version = iterator.GetValue().Version;
                        this.cacheDebugger.Record(key, CacheEvent.Evict, version, null);
                    }
                    else
                    {
                        this.cacheDebugger.Record(key, CacheEvent.EvictTombstone, null, null);
                    }
                }
            }
        }

        class ReadonlyObserver : IObserver<IFasterScanIterator<FasterKV.Key, FasterKV.Value>>
        {
            readonly CacheDebugger cacheDebugger;
            public ReadonlyObserver(CacheDebugger cacheDebugger)
            {
                this.cacheDebugger = cacheDebugger;
            }

            public void OnCompleted() { }
            public void OnError(Exception error) { }

            public void OnNext(IFasterScanIterator<FasterKV.Key, FasterKV.Value> iterator)
            {
                while (iterator.GetNext(out RecordInfo recordInfo))
                {
                    TrackedObjectKey key = iterator.GetKey().Val;
                    if (!recordInfo.Tombstone)
                    {
                        int version = iterator.GetValue().Version;
                        this.cacheDebugger.Record(key, CacheEvent.Readonly, version, null);
                    }
                    else
                    {
                        this.cacheDebugger.Record(key, CacheEvent.ReadonlyTombstone, null, null);
                    }
                }
            }
        }

        public Task CreateTimer(TimeSpan timeSpan)
        {
            return Task.Delay(timeSpan);
        }

        public async ValueTask CheckTiming(Task waitingFor, Task timer, string message)
        {
            var first = await Task.WhenAny(waitingFor, timer);
            if (first == timer)
            {
                this.OnError($"timeout: {message}");
            }
        }

>>>>>>> 05eb21b2
        //public static string StateDescriptor(object o)
        //{
        //    if (o == null)
        //    {
        //        return "null";
        //    }
        //    else if (o is byte[] bytes)
        //    {
        //        return $"byte[{bytes.Length}]";
        //    }
        //    else if (o is HistoryState h)
        //    {
        //        return $"ExecutionId={h.ExecutionId} episode={h.Episode}";
        //    }
        //    else if (o is InstanceState s)
        //    {
        //        return $"lastUpdated={s.OrchestrationState.LastUpdatedTime:o}";
        //    }
        //    else
        //    {
        //        return "INVALID";
        //    }
        //}

        //public static bool StateEquals(object o1, object o2)
        //{
        //    if (o1 == o2)
        //    {
        //        return true;
        //    }
        //    else
        //    {
        //        return StateDescriptor(o1) == StateDescriptor(o2);
        //    }
        //}

        public struct Entry
        {
            public string EventId;
            public CacheEvent CacheEvent;
            public int? Version;

            public override string ToString()
            {
                var sb = new StringBuilder();

                sb.Append(this.CacheEvent.ToString());

                if (this.Version != null)
                {
                    sb.Append('.');
                    sb.Append('v');
                    sb.Append(this.Version.ToString());
                }

                //if (!string.IsNullOrEmpty(this.EventId))
                //{
                //    sb.Append('.');
                //    sb.Append(this.EventId);
                //}

                return sb.ToString();
            }
        }

        internal void Record(TrackedObjectKey key, CacheEvent evt, int? version, string eventId)
        {
            Entry entry = new Entry
            {
                EventId = eventId,
                CacheEvent = evt,
                Version = version,
            };

            this.Objects.AddOrUpdate(
                key,
                key => new ObjectInfo()
                {
                    CurrentValue = null,
                    CacheEvents = new List<Entry>() { entry },
                },
                (key, trace) =>
                {
                    trace.CacheEvents.Add(entry);
                    return trace;
                });
        }

        internal void ConsistentRead(ref TrackedObjectKey key, TrackedObject obj, int version)
        {
            var objectInfo = this.Objects[key];

            if (version != objectInfo.CurrentVersion)
            {
                if (System.Diagnostics.Debugger.IsAttached)
                {
                    System.Diagnostics.Debugger.Break();
                }

                string cacheEvents = string.Join(",", objectInfo.CacheEvents.Select(e => e.ToString()));
                this.OnError($"Read validation failed: expected=v{objectInfo.CurrentVersion} actual=v{version} cacheEvents={cacheEvents}");
            }

            // Caution: obj can be null if version == 0

            //if (!StateEquals(objectInfo.CurrentValue, obj))
            //{
            //    if (System.Diagnostics.Debugger.IsAttached)
            //    {
            //        System.Diagnostics.Debugger.Break();
            //    }

            //    string cacheEvents = string.Join(",", objectInfo.CacheEvents.Select(e => e.ToString()));
            //    this.OnError($"Read validation failed: expected={StateDescriptor(objectInfo.CurrentValue)} actual={StateDescriptor(obj)} cacheEvents={cacheEvents}");
            //}
        }

        internal void ConsistentWrite(ref TrackedObjectKey key, TrackedObject obj, int version)
        {
            this.Objects.AddOrUpdate(
                key,
                key => new ObjectInfo()
                {
                    CurrentValue = obj,
                    CurrentVersion = version,
                    CacheEvents = new List<Entry>(),
                },
                (key, trace) =>
                {
                    trace.CurrentValue = obj;
                    trace.CurrentVersion = version;
                    return trace;
                });
        }

        internal void ConsistentWrite(ref TrackedObjectKey key, object obj, int version)
        {
            if (obj is byte[] bytes)
            {
                this.ConsistentWrite(ref key, (TrackedObject) DurableTask.Netherite.Serializer.DeserializeTrackedObject(bytes), version);
            }
            else
            {
                this.ConsistentWrite(ref key, obj as TrackedObject, version);
            }
        }

        public IEnumerable<string> Dump()
        {
            foreach (var kvp in this.Objects)
            {
                yield return $"{kvp.Key,-25} {string.Join(",", kvp.Value.CacheEvents.Select(e => e.ToString()))}";
            }
        }
    }
}<|MERGE_RESOLUTION|>--- conflicted
+++ resolved
@@ -63,73 +63,7 @@
 
         public event Action<string> OnError;
 
-<<<<<<< HEAD
      
-=======
-        internal void Subscribe(FASTER.core.LogAccessor<FasterKV.Key, FasterKV.Value> log)
-        {
-            log.SubscribeEvictions(new EvictionObserver(this));
-            log.Subscribe(new ReadonlyObserver(this));
-        }
-
-        class EvictionObserver : IObserver<IFasterScanIterator<FasterKV.Key, FasterKV.Value>>
-        {
-            readonly CacheDebugger cacheDebugger;
-            public EvictionObserver(CacheDebugger cacheDebugger)
-            {
-                this.cacheDebugger = cacheDebugger;
-            }
-
-            public void OnCompleted() { }
-            public void OnError(Exception error) { }
-
-            public void OnNext(IFasterScanIterator<FasterKV.Key, FasterKV.Value> iterator)
-            {
-                while (iterator.GetNext(out RecordInfo recordInfo))
-                {
-                    TrackedObjectKey key = iterator.GetKey().Val;
-                    if (!recordInfo.Tombstone)
-                    {
-                        int version = iterator.GetValue().Version;
-                        this.cacheDebugger.Record(key, CacheEvent.Evict, version, null);
-                    }
-                    else
-                    {
-                        this.cacheDebugger.Record(key, CacheEvent.EvictTombstone, null, null);
-                    }
-                }
-            }
-        }
-
-        class ReadonlyObserver : IObserver<IFasterScanIterator<FasterKV.Key, FasterKV.Value>>
-        {
-            readonly CacheDebugger cacheDebugger;
-            public ReadonlyObserver(CacheDebugger cacheDebugger)
-            {
-                this.cacheDebugger = cacheDebugger;
-            }
-
-            public void OnCompleted() { }
-            public void OnError(Exception error) { }
-
-            public void OnNext(IFasterScanIterator<FasterKV.Key, FasterKV.Value> iterator)
-            {
-                while (iterator.GetNext(out RecordInfo recordInfo))
-                {
-                    TrackedObjectKey key = iterator.GetKey().Val;
-                    if (!recordInfo.Tombstone)
-                    {
-                        int version = iterator.GetValue().Version;
-                        this.cacheDebugger.Record(key, CacheEvent.Readonly, version, null);
-                    }
-                    else
-                    {
-                        this.cacheDebugger.Record(key, CacheEvent.ReadonlyTombstone, null, null);
-                    }
-                }
-            }
-        }
-
         public Task CreateTimer(TimeSpan timeSpan)
         {
             return Task.Delay(timeSpan);
@@ -144,7 +78,6 @@
             }
         }
 
->>>>>>> 05eb21b2
         //public static string StateDescriptor(object o)
         //{
         //    if (o == null)
