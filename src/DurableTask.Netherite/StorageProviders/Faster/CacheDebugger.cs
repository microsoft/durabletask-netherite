﻿// Copyright (c) Microsoft Corporation.
// Licensed under the MIT License.

namespace DurableTask.Netherite.Faster
{
    using System;
    using System.Collections.Concurrent;
    using System.Collections.Generic;
    using System.Linq;
    using System.Text;
    using System.Threading.Tasks;
    using FASTER.core;

    /// <summary>
    /// Records cache and storage management traces for each object. This class is only used for testing and debugging, as it creates lots of overhead.
    /// </summary>
    class CacheDebugger
    {
        readonly TestHooks testHooks;
        readonly ConcurrentDictionary<TrackedObjectKey, ObjectInfo> Objects = new ConcurrentDictionary<TrackedObjectKey, ObjectInfo>();

<<<<<<< HEAD
        internal MemoryTracker MemoryTracker { get; set; }
 
=======
        public CacheDebugger(TestHooks testHooks)
        {
            this.testHooks = testHooks;
        }

>>>>>>> 885f7b97
        public enum CacheEvent
        {
            // reads and RMWs on the main session
            StartingRead,
            PendingRead,
            CompletedRead,
            StartingRMW,
            PendingRMW,
            CompletedRMW,

            // Faster IFunctions
            InitialUpdate,
            PostInitialUpdate,
            InPlaceUpdate,
            CopyUpdate,
            PostCopyUpdate,
            SingleReader,
            SingleReaderPrefetch,
            SingleWriter,
            ConcurrentReader,
            ConcurrentReaderPrefetch,
            PostSingleWriter,
            ConcurrentWriter,
            ConcurrentDeleter,
            PostSingleDeleter,

            // subscriptions to the FASTER log accessor
            Evict,
            EvictTombstone,
            Readonly,
            ReadonlyTombstone,

            // serialization
            SerializeBytes,
            SerializeObject,
            DeserializeBytes,
            DeserializeObject,

            // tracking adjustment
            TrackSize,

            // other events
            Fail,
            Reset,
            SizeCheck,
        };

        public class ObjectInfo
        {
            public int CurrentVersion;
            public ConcurrentQueue<Entry> CacheEvents;
            public long Size = 0;
            public int? PendingRMW;
            
            public override string ToString()
            {
                return $"Current=v{this.CurrentVersion} Size={this.Size} CacheEvents={this.CacheEvents.Count}";
            }

            public string PrintCacheEvents() => string.Join(",", this.CacheEvents.Select(e => e.ToString()));
        }
<<<<<<< HEAD

        public event Action<string> OnError;

        internal ObjectInfo GetObjectInfo(TrackedObjectKey key)
        {
            return this.Objects.AddOrUpdate(
                key,
                key => new ObjectInfo()
                {
                    CacheEvents = new ConcurrentQueue<Entry>(),
                },
                (key, info) =>
                {
                    return info;
                });
=======
     
        public Task CreateTimer(TimeSpan timeSpan)
        {
            return Task.Delay(timeSpan);
        }

        public async ValueTask CheckTiming(Task waitingFor, Task timer, string message)
        {
            var first = await Task.WhenAny(waitingFor, timer);
            if (first == timer)
            {
                this.testHooks.Error(this.GetType().Name, $"timeout: {message}");
            }
>>>>>>> 885f7b97
        }

        public struct Entry
        {
            public string EventId;
            public CacheEvent CacheEvent;
            public int? Version;
            public long Delta;
            public long Address;

            public override string ToString()
            {
                var sb = new StringBuilder();

                if (this.CacheEvent == CacheEvent.SizeCheck)
                {
                    sb.Append('✓');
                    sb.Append(this.Delta);
                }
                else
                {
                    sb.Append(this.CacheEvent.ToString());

                    if (this.Version != null)
                    {
                        sb.Append('.');
                        sb.Append('v');
                        sb.Append(this.Version.ToString());
                    }

                    if (this.CacheEvent == CacheEvent.TrackSize)
                    {
                        if (this.Delta >= 0)
                        {
                            sb.Append('+');
                        }
                        sb.Append(this.Delta);
                    }


                    if (this.Address != 0)
                    {
                        sb.Append('@');
                        sb.Append(this.Address.ToString("x"));
                    }

                    //if (!string.IsNullOrEmpty(this.EventId))
                    //{
                    //    sb.Append('@');
                    //    sb.Append(this.EventId);
                    //}

                }
                return sb.ToString();
            }
        }

        internal void Record(TrackedObjectKey key, CacheEvent evt, int? version, string eventId, long address)
        {
            var info = this.GetObjectInfo(key);
            info.CacheEvents.Enqueue(new Entry
            {
                EventId = eventId,
                CacheEvent = evt,
                Version = version,
                Address = address,
            });

            switch(evt)
            {
                case CacheEvent.StartingRMW:
                case CacheEvent.PendingRMW:
                    info.PendingRMW = info.CurrentVersion;
                    break;

                case CacheEvent.CompletedRMW:
                    if (info.CurrentVersion != info.PendingRMW + 1)
                    {
                        this.Fail("RMW completed without correctly updating the object", key);
                    }
                    info.PendingRMW = null;
                    break;

                default:
                    break;
            }
        }

        internal void UpdateTrackedObjectSize(long delta, TrackedObjectKey key, long address)
        {
            var info = this.GetObjectInfo(key);
            info.Size += delta;
            info.CacheEvents.Enqueue(new Entry
            {
                CacheEvent = CacheEvent.TrackSize,
                Delta = delta,
                Address = address,
            });
        }

        internal bool CheckSize(TrackedObjectKey key, long actual, string desc)
        {
            var info = this.GetObjectInfo(key);
            long expected = info.Size;
            if (expected != actual)
            {
                this.Fail($"Size tracking is not accurate expected={expected} actual={actual} desc={desc}", key);
                return false;
            }
            info.CacheEvents.Enqueue(new Entry { CacheEvent = CacheEvent.SizeCheck, Delta = actual });
            return true;
        }

        internal void UpdateSize(TrackedObjectKey key, long delta)
        {
            var info = this.GetObjectInfo(key);
            info.Size += delta;
        }

        internal void Reset()
        {
            // reset all size tracking
            foreach (var info in this.Objects.Values)
            {
                info.CacheEvents.Enqueue(new Entry() { CacheEvent = CacheEvent.Reset });
                info.Size = 0;
            }
        }

        internal void Fail(string message)
        {
            this.testHooks.Error(this.GetType().Name, message);
        }

        internal void Fail(string message, TrackedObjectKey key)
        {
            this.Record(key, CacheEvent.Fail, null, null, 0);

<<<<<<< HEAD
            if (System.Diagnostics.Debugger.IsAttached)
            {
                System.Diagnostics.Debugger.Break();
            }

            var info = this.GetObjectInfo(key);
            this.OnError($"{message} key={key} cacheEvents={info.PrintCacheEvents()}");
=======
            var objectInfo = this.Objects[key];
            this.testHooks.Error(this.GetType().Name, $"{message} cacheEvents={objectInfo.PrintCacheEvents()}");
>>>>>>> 885f7b97
        }

        internal void ValidateObjectVersion(FasterKV.Value val, TrackedObjectKey key)
        {
            int? VersionOfObject()
            {
                if (val.Val == null)
                {
                    return 0;
                }
                else if (val.Val is TrackedObject o)
                {
                    return o.Version;
                }
                else if (val.Val is byte[] bytes)
                {
                    return DurableTask.Netherite.Serializer.DeserializeTrackedObject(bytes).Version;
                }
                else
                {
                    return null;
                }
            }

            int? versionOfObject = VersionOfObject();

            if (val.Version != versionOfObject)
            {
                var info = this.GetObjectInfo(key);
                this.Fail($"incorrect version: reference=v{val.Version} actual=v{versionOfObject} obj={val.Val} cacheEvents={info.PrintCacheEvents()}");
            }
        }

        internal void CheckVersionConsistency(ref TrackedObjectKey key, TrackedObject obj, int? version)
        {
            var info = this.GetObjectInfo(key);

            if (version != null && version.Value != info.CurrentVersion)
            {
                this.Fail($"Read validation on version failed: expected=v{info.CurrentVersion} actual=v{version} obj={obj} cacheEvents={info.PrintCacheEvents()}");
            }

            if ((obj?.Version ?? 0) != info.CurrentVersion)
            {
                this.Fail($"Read validation on object failed: expected=v{info.CurrentVersion} actual=v{obj?.Version ?? 0} obj={obj} cacheEvents={info.PrintCacheEvents()}");
            }
        }

        internal void UpdateReferenceValue(ref TrackedObjectKey key, TrackedObject obj, int version)
        {
            var info = this.GetObjectInfo(key);
            info.CurrentVersion = version; 
            if (obj != null)
            {
                obj.Version = version;
            }
        }

        public IEnumerable<string> Dump()
        {
            foreach (var kvp in this.Objects)
            {
                yield return $"{kvp.Key,-25} {string.Join(",", kvp.Value.CacheEvents.Select(e => e.ToString()))}";
            }
        }
    }
}<|MERGE_RESOLUTION|>--- conflicted
+++ resolved
@@ -19,16 +19,13 @@
         readonly TestHooks testHooks;
         readonly ConcurrentDictionary<TrackedObjectKey, ObjectInfo> Objects = new ConcurrentDictionary<TrackedObjectKey, ObjectInfo>();
 
-<<<<<<< HEAD
         internal MemoryTracker MemoryTracker { get; set; }
  
-=======
         public CacheDebugger(TestHooks testHooks)
         {
             this.testHooks = testHooks;
         }
 
->>>>>>> 885f7b97
         public enum CacheEvent
         {
             // reads and RMWs on the main session
@@ -90,9 +87,7 @@
 
             public string PrintCacheEvents() => string.Join(",", this.CacheEvents.Select(e => e.ToString()));
         }
-<<<<<<< HEAD
-
-        public event Action<string> OnError;
+
 
         internal ObjectInfo GetObjectInfo(TrackedObjectKey key)
         {
@@ -106,21 +101,6 @@
                 {
                     return info;
                 });
-=======
-     
-        public Task CreateTimer(TimeSpan timeSpan)
-        {
-            return Task.Delay(timeSpan);
-        }
-
-        public async ValueTask CheckTiming(Task waitingFor, Task timer, string message)
-        {
-            var first = await Task.WhenAny(waitingFor, timer);
-            if (first == timer)
-            {
-                this.testHooks.Error(this.GetType().Name, $"timeout: {message}");
-            }
->>>>>>> 885f7b97
         }
 
         public struct Entry
@@ -259,18 +239,9 @@
         {
             this.Record(key, CacheEvent.Fail, null, null, 0);
 
-<<<<<<< HEAD
-            if (System.Diagnostics.Debugger.IsAttached)
-            {
-                System.Diagnostics.Debugger.Break();
-            }
-
-            var info = this.GetObjectInfo(key);
-            this.OnError($"{message} key={key} cacheEvents={info.PrintCacheEvents()}");
-=======
-            var objectInfo = this.Objects[key];
-            this.testHooks.Error(this.GetType().Name, $"{message} cacheEvents={objectInfo.PrintCacheEvents()}");
->>>>>>> 885f7b97
+
+            var info = this.GetObjectInfo(key);
+            this.testHooks.Error(nameof(CacheDebugger), $"{message} key={key} cacheEvents={info.PrintCacheEvents()}");
         }
 
         internal void ValidateObjectVersion(FasterKV.Value val, TrackedObjectKey key)
