﻿<Project Sdk="Microsoft.NET.Sdk">

  <PropertyGroup>
	<!--The target netcoreapp2.2 is not functional, but just generates runtime error when used.-->
    <TargetFrameworks>netstandard2.1;netstandard2.0;netcoreapp2.2;netcoreapp3.1</TargetFrameworks>
    <LangVersion>latest</LangVersion>
    <GeneratePackageOnBuild>true</GeneratePackageOnBuild>
    <IncludeSymbols>true</IncludeSymbols>
    <DebugType>embedded</DebugType>
    <RepositoryUrl>https://github.com/microsoft/durabletask-netherite</RepositoryUrl>
    <PublishRepositoryUrl>true</PublishRepositoryUrl>
    <EmbedUntrackedSources>true</EmbedUntrackedSources>
    <Authors>Microsoft</Authors>
    <PackageProjectUrl>https://github.com/microsoft/durabletask-netherite</PackageProjectUrl>
    <PackageLicenseExpression>MIT</PackageLicenseExpression>
    <Copyright>© Microsoft Corporation. All rights reserved.</Copyright>
    <SignAssembly>true</SignAssembly>
    <AssemblyOriginatorKeyFile>..\..\sign.snk</AssemblyOriginatorKeyFile>
    <Description>Netherite durability provider extension for Azure Durable Functions.</Description>
    <PackageTags>Azure Task Durable Orchestration Workflow Activity Reliable EventHubs</PackageTags>
    <PackageId>Microsoft.Azure.DurableTask.Netherite.AzureFunctions</PackageId>
    <PackageIcon>icon.png</PackageIcon>
  </PropertyGroup>

<<<<<<< HEAD
  <!-- Version settings: https://andrewlock.net/version-vs-versionsuffix-vs-packageversion-what-do-they-all-mean/ -->
  <PropertyGroup>
	<MajorVersion>1</MajorVersion>
	<MinorVersion>5</MinorVersion>
	<PatchVersion>2</PatchVersion>
	<VersionPrefix>$(MajorVersion).$(MinorVersion).$(PatchVersion)</VersionPrefix>
    <VersionSuffix>clientQueryFix.1</VersionSuffix>
    <AssemblyVersion>$(MajorVersion).0.0.0</AssemblyVersion>
    <BuildSuffix Condition="'$(GITHUB_RUN_NUMBER)' != ''">.$(GITHUB_RUN_NUMBER)</BuildSuffix>
    <FileVersion>$(VersionPrefix)$(BuildSuffix)</FileVersion>
  </PropertyGroup>
=======
  <!-- Version can be edited in common.props -->
  <Import Project=".\..\common.props" />

>>>>>>> 51c6b957

  <!-- Our netcoreapp2.2 target is a non-functional dummy target, so we don't need the warning -->
  <PropertyGroup Condition=" '$(TargetFramework)' == 'netcoreapp2.2' ">
	<NoWarn>NETSDK1138</NoWarn>
  </PropertyGroup>
  
  <ItemGroup>
    <None Include="icon.png" Pack="true" PackagePath="\" />
  </ItemGroup>

  <ItemGroup Condition="'$(Configuration)'=='Release'">
    <Content Include="..\..\_manifest\**">
      <Pack>true</Pack>
      <PackagePath>content/SBOM</PackagePath>
    </Content>
  </ItemGroup>
  
  <ItemGroup>
    <PackageReference Include="Microsoft.Azure.DurableTask.Core" Version="2.16.2" />
    <PackageReference Include="Microsoft.Azure.WebJobs.Extensions.DurableTask" Version="2.13.2" />
  </ItemGroup>

  <ItemGroup Condition=" '$(TargetFramework)' != 'netcoreapp2.2' ">
	<ProjectReference Include="..\DurableTask.Netherite\DurableTask.Netherite.csproj" />
  </ItemGroup>
	
</Project><|MERGE_RESOLUTION|>--- conflicted
+++ resolved
@@ -22,23 +22,9 @@
     <PackageIcon>icon.png</PackageIcon>
   </PropertyGroup>
 
-<<<<<<< HEAD
-  <!-- Version settings: https://andrewlock.net/version-vs-versionsuffix-vs-packageversion-what-do-they-all-mean/ -->
-  <PropertyGroup>
-	<MajorVersion>1</MajorVersion>
-	<MinorVersion>5</MinorVersion>
-	<PatchVersion>2</PatchVersion>
-	<VersionPrefix>$(MajorVersion).$(MinorVersion).$(PatchVersion)</VersionPrefix>
-    <VersionSuffix>clientQueryFix.1</VersionSuffix>
-    <AssemblyVersion>$(MajorVersion).0.0.0</AssemblyVersion>
-    <BuildSuffix Condition="'$(GITHUB_RUN_NUMBER)' != ''">.$(GITHUB_RUN_NUMBER)</BuildSuffix>
-    <FileVersion>$(VersionPrefix)$(BuildSuffix)</FileVersion>
-  </PropertyGroup>
-=======
   <!-- Version can be edited in common.props -->
   <Import Project=".\..\common.props" />
 
->>>>>>> 51c6b957
 
   <!-- Our netcoreapp2.2 target is a non-functional dummy target, so we don't need the warning -->
   <PropertyGroup Condition=" '$(TargetFramework)' == 'netcoreapp2.2' ">
