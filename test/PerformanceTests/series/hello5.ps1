--- conflicted
+++ resolved
@@ -21,25 +21,6 @@
 {
 	./series/runseries -Tag azst-12    -HubName A11 -Plan EP1 -NumNodes 1 -WaitForDeploy 15 -Orchestration HelloSequence5 -NumOrchestrations 1000 -PortionSize 0 -DelayAfterRun 120 -ResultsFile $ResultsFile -ThroughputUnits 1
  	./series/runseries -Tag neth-12-ls -HubName L11 -Plan EP1 -NumNodes 1 -WaitForDeploy 50 -Orchestration HelloSequence5 -NumOrchestrations 1000 -PortionSize 0 -DelayAfterRun 30 -ResultsFile $ResultsFile -ThroughputUnits $tu
-<<<<<<< HEAD
- 	./series/runseries -Tag neth-12-ns -HubName N11 -Plan EP1 -NumNodes 1 -WaitForDeploy 50 -Orchestration HelloSequence5 -NumOrchestrations 1000 -PortionSize 0 -DelayAfterRun 40 -ResultsFile $ResultsFile -ThroughputUnits $tu
-	./series/runseries -Tag neth-12-gs -HubName G11 -Plan EP1 -NumNodes 1 -WaitForDeploy 50 -Orchestration HelloSequence5 -NumOrchestrations 1000 -PortionSize 0 -DelayAfterRun 30 -ResultsFile $ResultsFile -ThroughputUnits $tu
-
-	./series/runseries -Tag azst-12    -HubName A12 -Plan EP1 -NumNodes 4 -WaitForDeploy 50 -Orchestration HelloSequence5 -NumOrchestrations 5000 -PortionSize 0 -DelayAfterRun 150 -ResultsFile $ResultsFile -ThroughputUnits 1
-	./series/runseries -Tag neth-12-ls -HubName L12 -Plan EP1 -NumNodes 4 -WaitForDeploy 80 -Orchestration HelloSequence5 -NumOrchestrations 5000 -PortionSize 0 -DelayAfterRun 60 -ResultsFile $ResultsFile -ThroughputUnits $tu
-	./series/runseries -Tag neth-12-ns -HubName N12 -Plan EP1 -NumNodes 4 -WaitForDeploy 80 -Orchestration HelloSequence5 -NumOrchestrations 5000 -PortionSize 0 -DelayAfterRun 60 -ResultsFile $ResultsFile -ThroughputUnits $tu
-	./series/runseries -Tag neth-12-gs -HubName G12 -Plan EP1 -NumNodes 4 -WaitForDeploy 80 -Orchestration HelloSequence5 -NumOrchestrations 5000 -PortionSize 0 -DelayAfterRun 60 -ResultsFile $ResultsFile -ThroughputUnits $tu
-
-	./series/runseries -Tag azst-12    -HubName A13 -Plan EP1 -NumNodes 8 -WaitForDeploy 50 -Orchestration HelloSequence5 -NumOrchestrations 5000 -PortionSize 0 -DelayAfterRun 150 -ResultsFile $ResultsFile -ThroughputUnits 1
-	./series/runseries -Tag neth-12-ls -HubName L13 -Plan EP1 -NumNodes 8 -WaitForDeploy 80 -Orchestration HelloSequence5 -NumOrchestrations 5000 -PortionSize 0 -DelayAfterRun 60 -ResultsFile $ResultsFile -ThroughputUnits $tu
-	./series/runseries -Tag neth-12-ns -HubName N13 -Plan EP1 -NumNodes 8 -WaitForDeploy 80 -Orchestration HelloSequence5 -NumOrchestrations 5000 -PortionSize 0 -DelayAfterRun 60 -ResultsFile $ResultsFile -ThroughputUnits $tu
-	./series/runseries -Tag neth-12-gs -HubName G13 -Plan EP1 -NumNodes 8 -WaitForDeploy 80 -Orchestration HelloSequence5 -NumOrchestrations 5000 -PortionSize 0 -DelayAfterRun 60 -ResultsFile $ResultsFile -ThroughputUnits $tu
-
-	./series/runseries -Tag azst-12    -HubName A14 -Plan EP1 -NumNodes 12 -WaitForDeploy 50 -Orchestration HelloSequence5 -NumOrchestrations 5000 -PortionSize 0 -DelayAfterRun 150 -ResultsFile $ResultsFile -ThroughputUnits 1
-	./series/runseries -Tag neth-12-ls -HubName L14 -Plan EP1 -NumNodes 12 -WaitForDeploy 80 -Orchestration HelloSequence5 -NumOrchestrations 5000 -PortionSize 0 -DelayAfterRun 60 -ResultsFile $ResultsFile -ThroughputUnits $tu
-	./series/runseries -Tag neth-12-ns -HubName N14 -Plan EP1 -NumNodes 12 -WaitForDeploy 80 -Orchestration HelloSequence5 -NumOrchestrations 5000 -PortionSize 0 -DelayAfterRun 60 -ResultsFile $ResultsFile -ThroughputUnits $tu
-	./series/runseries -Tag neth-12-gs -HubName G14 -Plan EP1 -NumNodes 12 -WaitForDeploy 80 -Orchestration HelloSequence5 -NumOrchestrations 5000 -PortionSize 0 -DelayAfterRun 60 -ResultsFile $ResultsFile -ThroughputUnits $tu -DeleteAfterTests $true
-=======
 
 	./series/runseries -Tag azst-12    -HubName A12 -Plan EP1 -NumNodes 4 -WaitForDeploy 50 -Orchestration HelloSequence5 -NumOrchestrations 5000 -PortionSize 0 -DelayAfterRun 150 -ResultsFile $ResultsFile -ThroughputUnits 1
 	./series/runseries -Tag neth-12-ls -HubName L12 -Plan EP1 -NumNodes 4 -WaitForDeploy 80 -Orchestration HelloSequence5 -NumOrchestrations 5000 -PortionSize 0 -DelayAfterRun 60 -ResultsFile $ResultsFile -ThroughputUnits $tu
@@ -49,7 +30,6 @@
 
 	./series/runseries -Tag azst-12    -HubName A14 -Plan EP1 -NumNodes 12 -WaitForDeploy 50 -Orchestration HelloSequence5 -NumOrchestrations 5000 -PortionSize 0 -DelayAfterRun 150 -ResultsFile $ResultsFile -ThroughputUnits 1
 	./series/runseries -Tag neth-12-ls -HubName L14 -Plan EP1 -NumNodes 12 -WaitForDeploy 80 -Orchestration HelloSequence5 -NumOrchestrations 5000 -PortionSize 0 -DelayAfterRun 60 -ResultsFile $ResultsFile -ThroughputUnits $tu -DeleteAfterTests $true
->>>>>>> 1b449420
 
 	Start-Sleep -Seconds $DelayAfterDelete
 }
@@ -58,25 +38,6 @@
 {
 	./series/runseries -Tag azst-12    -HubName A21 -Plan EP2 -NumNodes 1 -WaitForDeploy 15 -Orchestration HelloSequence5 -NumOrchestrations 1000 -PortionSize 0 -DelayAfterRun 100 -ResultsFile $ResultsFile -ThroughputUnits 1
  	./series/runseries -Tag neth-12-ls -HubName L21 -Plan EP2 -NumNodes 1 -WaitForDeploy 50 -Orchestration HelloSequence5 -NumOrchestrations 1000 -PortionSize 0 -DelayAfterRun 30 -ResultsFile $ResultsFile -ThroughputUnits $tu
-<<<<<<< HEAD
- 	./series/runseries -Tag neth-12-ns -HubName N21 -Plan EP2 -NumNodes 1 -WaitForDeploy 50 -Orchestration HelloSequence5 -NumOrchestrations 1000 -PortionSize 0 -DelayAfterRun 40 -ResultsFile $ResultsFile -ThroughputUnits $tu
- 	./series/runseries -Tag neth-12-gs -HubName G21 -Plan EP2 -NumNodes 1 -WaitForDeploy 50 -Orchestration HelloSequence5 -NumOrchestrations 1000 -PortionSize 0 -DelayAfterRun 30 -ResultsFile $ResultsFile -ThroughputUnits $tu
-
-	./series/runseries -Tag azst-12    -HubName A22 -Plan EP2 -NumNodes 4 -WaitForDeploy 50 -Orchestration HelloSequence5 -NumOrchestrations 5000 -PortionSize 200 -DelayAfterRun 150 -ResultsFile $ResultsFile -ThroughputUnits 1
-	./series/runseries -Tag neth-12-ls -HubName L22 -Plan EP2 -NumNodes 4 -WaitForDeploy 80 -Orchestration HelloSequence5 -NumOrchestrations 10000 -PortionSize 200 -DelayAfterRun 60 -ResultsFile $ResultsFile -ThroughputUnits $tu
-	./series/runseries -Tag neth-12-ns -HubName N22 -Plan EP2 -NumNodes 4 -WaitForDeploy 80 -Orchestration HelloSequence5 -NumOrchestrations 10000 -PortionSize 200 -DelayAfterRun 60 -ResultsFile $ResultsFile -ThroughputUnits $tu
-	./series/runseries -Tag neth-12-gs -HubName G22 -Plan EP2 -NumNodes 4 -WaitForDeploy 80 -Orchestration HelloSequence5 -NumOrchestrations 10000 -PortionSize 200 -DelayAfterRun 60 -ResultsFile $ResultsFile -ThroughputUnits $tu
-
-	./series/runseries -Tag azst-12    -HubName A23 -Plan EP2 -NumNodes 8 -WaitForDeploy 50 -Orchestration HelloSequence5 -NumOrchestrations 5000 -PortionSize 200 -DelayAfterRun 150 -ResultsFile $ResultsFile -ThroughputUnits 1
-	./series/runseries -Tag neth-12-ls -HubName L23 -Plan EP2 -NumNodes 8 -WaitForDeploy 80 -Orchestration HelloSequence5 -NumOrchestrations 10000 -PortionSize 200 -DelayAfterRun 50 -ResultsFile $ResultsFile -ThroughputUnits $tu
-	./series/runseries -Tag neth-12-ns -HubName N23 -Plan EP2 -NumNodes 8 -WaitForDeploy 80 -Orchestration HelloSequence5 -NumOrchestrations 10000 -PortionSize 200 -DelayAfterRun 50 -ResultsFile $ResultsFile -ThroughputUnits $tu
-	./series/runseries -Tag neth-12-gs -HubName G23 -Plan EP2 -NumNodes 8 -WaitForDeploy 80 -Orchestration HelloSequence5 -NumOrchestrations 10000 -PortionSize 200 -DelayAfterRun 50 -ResultsFile $ResultsFile -ThroughputUnits $tu
-
-	./series/runseries -Tag azst-12    -HubName A24 -Plan EP2 -NumNodes 12 -WaitForDeploy 50 -Orchestration HelloSequence5 -NumOrchestrations 5000 -PortionSize 200 -DelayAfterRun 150 -ResultsFile $ResultsFile -ThroughputUnits 1
-	./series/runseries -Tag neth-12-ls -HubName L24 -Plan EP2 -NumNodes 12 -WaitForDeploy 80 -Orchestration HelloSequence5 -NumOrchestrations 10000 -PortionSize 200 -DelayAfterRun 40 -ResultsFile $ResultsFile -ThroughputUnits $tu 
-	./series/runseries -Tag neth-12-ns -HubName N24 -Plan EP2 -NumNodes 12 -WaitForDeploy 80 -Orchestration HelloSequence5 -NumOrchestrations 10000 -PortionSize 200 -DelayAfterRun 40 -ResultsFile $ResultsFile -ThroughputUnits $tu
-	./series/runseries -Tag neth-12-gs -HubName G24 -Plan EP2 -NumNodes 12 -WaitForDeploy 80 -Orchestration HelloSequence5 -NumOrchestrations 10000 -PortionSize 200 -DelayAfterRun 40 -ResultsFile $ResultsFile -ThroughputUnits $tu -DeleteAfterTests $true
-=======
 
 	./series/runseries -Tag azst-12    -HubName A22 -Plan EP2 -NumNodes 4 -WaitForDeploy 50 -Orchestration HelloSequence5 -NumOrchestrations 5000 -PortionSize 200 -DelayAfterRun 150 -ResultsFile $ResultsFile -ThroughputUnits 1
 	./series/runseries -Tag neth-12-ls -HubName L22 -Plan EP2 -NumNodes 4 -WaitForDeploy 80 -Orchestration HelloSequence5 -NumOrchestrations 10000 -PortionSize 200 -DelayAfterRun 60 -ResultsFile $ResultsFile -ThroughputUnits $tu
@@ -86,7 +47,6 @@
 
 	./series/runseries -Tag azst-12    -HubName A24 -Plan EP2 -NumNodes 12 -WaitForDeploy 50 -Orchestration HelloSequence5 -NumOrchestrations 5000 -PortionSize 200 -DelayAfterRun 150 -ResultsFile $ResultsFile -ThroughputUnits 1
 	./series/runseries -Tag neth-12-ls -HubName L24 -Plan EP2 -NumNodes 12 -WaitForDeploy 80 -Orchestration HelloSequence5 -NumOrchestrations 10000 -PortionSize 200 -DelayAfterRun 40 -ResultsFile $ResultsFile -ThroughputUnits $tu -DeleteAfterTests $true
->>>>>>> 1b449420
 
 	Start-Sleep -Seconds $DelayAfterDelete
 }
@@ -95,25 +55,6 @@
 {
 	./series/runseries -Tag azst-12    -HubName A31 -Plan EP3 -NumNodes 1 -WaitForDeploy 15 -Orchestration HelloSequence5 -NumOrchestrations 1000 -PortionSize 0 -DelayAfterRun 100 -ResultsFile $ResultsFile -ThroughputUnits 1
  	./series/runseries -Tag neth-12-ls -HubName L31 -Plan EP3 -NumNodes 1 -WaitForDeploy 50 -Orchestration HelloSequence5 -NumOrchestrations 1000 -PortionSize 0 -DelayAfterRun 20 -ResultsFile $ResultsFile -ThroughputUnits $tu
-<<<<<<< HEAD
- 	./series/runseries -Tag neth-12-ns -HubName N31 -Plan EP3 -NumNodes 1 -WaitForDeploy 50 -Orchestration HelloSequence5 -NumOrchestrations 1000 -PortionSize 0 -DelayAfterRun 20 -ResultsFile $ResultsFile -ThroughputUnits $tu
- 	./series/runseries -Tag neth-12-gs -HubName G31 -Plan EP3 -NumNodes 1 -WaitForDeploy 50 -Orchestration HelloSequence5 -NumOrchestrations 1000 -PortionSize 0 -DelayAfterRun 20 -ResultsFile $ResultsFile -ThroughputUnits $tu
-
-	./series/runseries -Tag azst-12    -HubName A32 -Plan EP3 -NumNodes 4 -WaitForDeploy 50 -Orchestration HelloSequence5 -NumOrchestrations 5000 -PortionSize 200 -DelayAfterRun 120 -ResultsFile $ResultsFile -ThroughputUnits 1
-	./series/runseries -Tag neth-12-ls -HubName L32 -Plan EP3 -NumNodes 4 -WaitForDeploy 80 -Orchestration HelloSequence5 -NumOrchestrations 10000 -PortionSize 200 -DelayAfterRun 50 -ResultsFile $ResultsFile -ThroughputUnits $tu
-	./series/runseries -Tag neth-12-ns -HubName N32 -Plan EP3 -NumNodes 4 -WaitForDeploy 80 -Orchestration HelloSequence5 -NumOrchestrations 10000 -PortionSize 200 -DelayAfterRun 50 -ResultsFile $ResultsFile -ThroughputUnits $tu
-	./series/runseries -Tag neth-12-gs -HubName G32 -Plan EP3 -NumNodes 4 -WaitForDeploy 80 -Orchestration HelloSequence5 -NumOrchestrations 10000 -PortionSize 200 -DelayAfterRun 50 -ResultsFile $ResultsFile -ThroughputUnits $tu
-
-	./series/runseries -Tag azst-12    -HubName A33 -Plan EP3 -NumNodes 8 -WaitForDeploy 50 -Orchestration HelloSequence5 -NumOrchestrations 5000 -PortionSize 200 -DelayAfterRun 120 -ResultsFile $ResultsFile -ThroughputUnits 1
-	./series/runseries -Tag neth-12-ls -HubName L33 -Plan EP3 -NumNodes 8 -WaitForDeploy 80 -Orchestration HelloSequence5 -NumOrchestrations 10000 -PortionSize 200 -DelayAfterRun 40 -ResultsFile $ResultsFile -ThroughputUnits $tu
-	./series/runseries -Tag neth-12-ns -HubName N33 -Plan EP3 -NumNodes 8 -WaitForDeploy 80 -Orchestration HelloSequence5 -NumOrchestrations 10000 -PortionSize 200 -DelayAfterRun 40 -ResultsFile $ResultsFile -ThroughputUnits $tu
-	./series/runseries -Tag neth-12-gs -HubName G33 -Plan EP3 -NumNodes 8 -WaitForDeploy 80 -Orchestration HelloSequence5 -NumOrchestrations 10000 -PortionSize 200 -DelayAfterRun 40 -ResultsFile $ResultsFile -ThroughputUnits $tu
-
-	./series/runseries -Tag azst-12    -HubName A34 -Plan EP3 -NumNodes 12 -WaitForDeploy 50 -Orchestration HelloSequence5 -NumOrchestrations 5000 -PortionSize 200 -DelayAfterRun 120 -ResultsFile $ResultsFile -ThroughputUnits 1
-	./series/runseries -Tag neth-12-ls -HubName L34 -Plan EP3 -NumNodes 12 -WaitForDeploy 80 -Orchestration HelloSequence5 -NumOrchestrations 10000 -PortionSize 200 -DelayAfterRun 30 -ResultsFile $ResultsFile -ThroughputUnits $tu 
-	./series/runseries -Tag neth-12-ns -HubName N34 -Plan EP3 -NumNodes 12 -WaitForDeploy 80 -Orchestration HelloSequence5 -NumOrchestrations 10000 -PortionSize 200 -DelayAfterRun 30 -ResultsFile $ResultsFile -ThroughputUnits $tu
-	./series/runseries -Tag neth-12-gs -HubName G34 -Plan EP3 -NumNodes 12 -WaitForDeploy 80 -Orchestration HelloSequence5 -NumOrchestrations 10000 -PortionSize 200 -DelayAfterRun 30 -ResultsFile $ResultsFile -ThroughputUnits $tu -DeleteAfterTests $true
-=======
 
 	./series/runseries -Tag azst-12    -HubName A32 -Plan EP3 -NumNodes 4 -WaitForDeploy 50 -Orchestration HelloSequence5 -NumOrchestrations 5000 -PortionSize 200 -DelayAfterRun 120 -ResultsFile $ResultsFile -ThroughputUnits 1
 	./series/runseries -Tag neth-12-ls -HubName L32 -Plan EP3 -NumNodes 4 -WaitForDeploy 80 -Orchestration HelloSequence5 -NumOrchestrations 10000 -PortionSize 200 -DelayAfterRun 50 -ResultsFile $ResultsFile -ThroughputUnits $tu
@@ -123,7 +64,6 @@
 
 	./series/runseries -Tag azst-12    -HubName A34 -Plan EP3 -NumNodes 12 -WaitForDeploy 50 -Orchestration HelloSequence5 -NumOrchestrations 5000 -PortionSize 200 -DelayAfterRun 120 -ResultsFile $ResultsFile -ThroughputUnits 1
 	./series/runseries -Tag neth-12-ls -HubName L34 -Plan EP3 -NumNodes 12 -WaitForDeploy 80 -Orchestration HelloSequence5 -NumOrchestrations 10000 -PortionSize 200 -DelayAfterRun 30 -ResultsFile $ResultsFile -ThroughputUnits $tu -DeleteAfterTests $true
->>>>>>> 1b449420
 
 	Start-Sleep -Seconds $DelayAfterDelete
 }
