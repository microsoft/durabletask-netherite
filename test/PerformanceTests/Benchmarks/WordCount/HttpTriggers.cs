﻿// Copyright (c) Microsoft Corporation.
// Licensed under the MIT License.

namespace PerformanceTests.WordCount
{
    using System;
    using System.IO;
    using System.Threading.Tasks;
    using Microsoft.AspNetCore.Mvc;
    using Microsoft.Azure.WebJobs;
    using Microsoft.Azure.WebJobs.Extensions.Http;
    using Microsoft.AspNetCore.Http;
    using Microsoft.Extensions.Logging;
    using Microsoft.Azure.WebJobs.Extensions.DurableTask;
    using Microsoft.Azure.Storage;
    using System.Collections.Generic;
    using System.Text;
<<<<<<< HEAD
    using System.Net.Http;
=======
    using Microsoft.Azure.Storage.Blob;
    using DurableTask.Netherite.Faster;
>>>>>>> 7cb45f0b

    /// <summary>
    /// Defines the REST operations for the word count test.
    /// </summary>
    public static class HttpTriggers
    {
        [FunctionName("Wordcount")]
        public static async Task<IActionResult> Run(
           [HttpTrigger(AuthorizationLevel.Anonymous, "post", Route = "wordcount")] HttpRequest req,
           [DurableClient] IDurableClient client,
           ILogger log)
        {
            log.LogWarning($"request is {req}");
            var queryParameters = req.Query;

            // get mapper and reducer count from shape parameter
            string shape = req.Query["shape"];
            string[] counts = shape.Split('x');
            int mapperCount, reducerCount;

            // get list of URLs from request body
            string requestBody = await new StreamReader(req.Body).ReadToEndAsync();
            string[] urls = requestBody.Split();

            // setup connection to the blob storage
            string connectionString = Environment.GetEnvironmentVariable("AzureWebJobsStorage");
            // TODO: Add connection string as an argument
            CloudStorageAccount cloudStorageAccount = CloudStorageAccount.Parse(connectionString);
            CloudBlobClient serviceClient = cloudStorageAccount.CreateCloudBlobClient();
            string containerName = BlobManager.GetContainerName("perftests");
            CloudBlobContainer blobContainer = serviceClient.GetContainerReference(containerName);
            CloudBlobDirectory blobDirectory = blobContainer.GetDirectoryReference($"Gutenberg");

            // get the list of files(books) from blob storage
            IEnumerable<IListBlobItem> books = blobDirectory.ListBlobs();

            if (!(counts.Length == 2 && int.TryParse(counts[0], out mapperCount) && int.TryParse(counts[1], out reducerCount)))
            {
                return new BadRequestObjectResult("Please specify the mapper count and reducer count in the query parameters,  e.g. &shape=10x10");
            }

            // ----- PHASE 1 ----------
            // initialize all three types of entities prior to running the mapreduce

            var initializationOrchestrationInstanceId = await client.StartNewAsync(nameof(InitializeEntities), null, (mapperCount, reducerCount));
            var response = await client.WaitForCompletionOrCreateCheckStatusResponseAsync(req, initializationOrchestrationInstanceId, TimeSpan.FromMinutes(3));
            if (! (response is ObjectResult objectResult
                    && objectResult.Value is HttpResponseMessage responseMessage
                    && responseMessage.StatusCode == System.Net.HttpStatusCode.OK))
            {
                return (ActionResult)new OkObjectResult($"Initialization orchestration timed out.\n");
            }

            // ----- PHASE 2 ----------
            // send work to the mappers

            int urlCount = 0;

            foreach (var book in books)
            {
                int mapper = urlCount++ % mapperCount;
                var _ = client.SignalEntityAsync(Mapper.GetEntityId(mapper), nameof(Mapper.Ops.Item), ((CloudBlockBlob)book).Name);
                break;
            }

            for (int i = 0; i < mapperCount; i++)
            {
                var _ = client.SignalEntityAsync(Mapper.GetEntityId(i), nameof(Mapper.Ops.End));
            }

            // ----- PHASE 3 ----------
            // wait for summary entity to contain the final result

            var startWaitingAt = DateTime.UtcNow;
            int entryCount = 0;
            List<(int, string)> topWords = null;
            double executionTime = 0;
            do
            {
                await Task.Delay(500);
                var summaryState = await client.ReadEntityStateAsync<Summary.SummaryState>(Summary.GetEntityId());
                if (summaryState.EntityExists && summaryState.EntityState.waitCount == 0)
                {
                    entryCount = summaryState.EntityState.entryCount;
                    topWords = summaryState.EntityState.topWords;
                    executionTime = summaryState.EntityState.executionTimeInSeconds;
                    break;
                }
            }
            while (DateTime.UtcNow < startWaitingAt + TimeSpan.FromMinutes(5));

            if (topWords == null)
            {
                return (ActionResult)new OkObjectResult($"Timed out.\n");
            }
            else
            {
                var sb = new StringBuilder();
                sb.AppendLine($"----- {urlCount} urls with {entryCount} words processed in {executionTime:F2}s, top 20 as follows -----");
                foreach ((int count, string word) in topWords)
                {
                    sb.AppendLine($"{count,10} {word}");
                }
                return (ActionResult)new OkObjectResult(sb.ToString());
            }
        }
    }
}<|MERGE_RESOLUTION|>--- conflicted
+++ resolved
@@ -15,12 +15,9 @@
     using Microsoft.Azure.Storage;
     using System.Collections.Generic;
     using System.Text;
-<<<<<<< HEAD
-    using System.Net.Http;
-=======
     using Microsoft.Azure.Storage.Blob;
     using DurableTask.Netherite.Faster;
->>>>>>> 7cb45f0b
+    using System.Net.Http;
 
     /// <summary>
     /// Defines the REST operations for the word count test.
