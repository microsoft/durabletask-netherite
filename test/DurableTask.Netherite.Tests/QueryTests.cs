--- conflicted
+++ resolved
@@ -24,27 +24,30 @@
     {
         readonly SingleHostFixture fixture;
         readonly TestOrchestrationHost host;
-<<<<<<< HEAD
         readonly Action<string> output;
-=======
         ITestOutputHelper outputHelper;
->>>>>>> b243ee21
 
         public QueryTests(SingleHostFixture fixture, ITestOutputHelper outputHelper)
         {
-            this.output = output;
-            this.output($"Running pre-test operations on {fixture.GetType().Name}.");
-
             this.fixture = fixture;
             this.host = fixture.Host;
-<<<<<<< HEAD
-            this.fixture.SetOutput(output);
+            this.outputHelper = outputHelper;
+            this.output = (string message) =>
+            {
+                try
+                {
+                    this.outputHelper?.WriteLine(message);
+                }
+                catch (Exception)
+                {
+                }
+            };
+
+            this.output($"Running pre-test operations on {fixture.GetType().Name}.");
+
+            this.fixture.SetOutput(this.output); 
+
             Assert.False(fixture.HasError(out var error), $"could not start test because of preceding test failure: {error}");
-=======
-            this.outputHelper = outputHelper;
-
-            this.fixture.SetOutput((message) => this.outputHelper?.WriteLine(message));
->>>>>>> b243ee21
 
             // purge all instances prior to each test
             if (! this.host.PurgeAllAsync().Wait(TimeSpan.FromMinutes(3)))
@@ -68,14 +71,10 @@
                 throw new TimeoutException("timed out while purging instances after running test");
             }
 
-<<<<<<< HEAD
             this.fixture.DumpCacheDebugger();
-            this.fixture.ClearOutput();
 
             this.output($"Completed post-test operations on {this.fixture.GetType().Name}.");
-=======
             this.outputHelper = null;
->>>>>>> b243ee21
         }
 
         /// <summary>
