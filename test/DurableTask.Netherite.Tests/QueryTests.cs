﻿// Copyright (c) Microsoft Corporation.
// Licensed under the MIT License.

namespace DurableTask.Netherite.Tests
{
    using System;
    using System.Diagnostics;
    using System.Threading.Tasks;
    using DurableTask.Core;
    using Xunit;
    using Xunit.Abstractions;
    using System.Linq;
    using System.Collections.Generic;

    using TestTraceListener = DurableTask.Netherite.Tests.SingleHostFixture.TestTraceListener;
    using Orchestrations = DurableTask.Netherite.Tests.ScenarioTests.Orchestrations;
    using Microsoft.Extensions.Logging;
    using DurableTask.Netherite;
    using DurableTask.Core.History;

    // These tests are copied from AzureStorageScenarioTests
    [Collection("NetheriteTests")]
    public partial class QueryTests : IClassFixture<SingleHostFixture>, IDisposable
    {
        readonly SingleHostFixture fixture;
        readonly TestOrchestrationHost host;
        readonly Action<string> output;
        ITestOutputHelper outputHelper;

        public QueryTests(SingleHostFixture fixture, ITestOutputHelper outputHelper)
        {
            this.fixture = fixture;
            this.host = fixture.Host;
            this.outputHelper = outputHelper;
            this.output = (string message) =>
            {
                try
                {
                    this.outputHelper?.WriteLine(message);
                }
                catch (Exception)
                {
                }
            };

            this.output($"Running pre-test operations on {fixture.GetType().Name}.");

            this.fixture.SetOutput(this.output); 

            Assert.False(fixture.HasError(out var error), $"could not start test because of preceding test failure: {error}");

            // purge all instances prior to each test
            if (! this.host.PurgeAllAsync().Wait(TimeSpan.FromMinutes(3)))
            {
                throw new TimeoutException("timed out while purging instances before starting test");
            }
            this.output($"Completed pre-test operations on {fixture.GetType().Name}.");
        }

        public void Dispose() 
        {
            this.output($"Running post-test operations on {this.fixture.GetType().Name}.");

            Assert.False(this.fixture.HasError(out var error), $"detected test failure: {error}");


            // purge all instances after each test
            // this helps to catch "bad states" (e.g. hung workers) caused by the tests
            if (!this.host.PurgeAllAsync().Wait(TimeSpan.FromMinutes(3)))
            {
                throw new TimeoutException("timed out while purging instances after running test");
            }

<<<<<<< HEAD
            this.fixture.DumpCacheDebugger();

            this.output($"Completed post-test operations on {this.fixture.GetType().Name}.");
=======
            Assert.Null(this.fixture.TestHooksError);

>>>>>>> 885f7b97
            this.outputHelper = null;
        }

        /// <summary>
        /// Ported from AzureStorageScenarioTests
        /// </summary>
        [Fact]
        public async Task QueryOrchestrationInstancesByDateRange()
        {
            const int numInstances = 3;
            string getPrefix(int ii) => $"@inst{ii}@__";

            // Start multiple orchestrations. Use 1-based to avoid confusion where we use explicit values in asserts.
            for (var ii = 1; ii <= numInstances; ++ii)
            {
                var client = await this.host.StartOrchestrationAsync(typeof(Orchestrations.SayHelloInline), $"world {ii}", $"{getPrefix(ii)}__{Guid.NewGuid()}");
                await Task.Delay(100);  // To ensure time separation for the date time range queries
                await client.WaitForCompletionAsync(TimeSpan.FromSeconds(30));
            }

            var results = await this.host.GetAllOrchestrationInstancesAsync();
            Assert.Equal(numInstances, results.Count);
            for (var ii = 1; ii <= numInstances; ++ii)
            {
                Assert.NotNull(results.SingleOrDefault(r => r.Output == $"\"Hello, world {ii}!\""));
            }

            // Select the middle instance for the time range query.
            var middleInstance = results.SingleOrDefault(r => r.Output == $"\"Hello, world 2!\"");
            void assertIsMiddleInstance(IList<OrchestrationState> testStates)
            {
                Assert.Equal(1, testStates.Count);
                Assert.Equal(testStates[0].OrchestrationInstance.InstanceId, middleInstance.OrchestrationInstance.InstanceId);
            }

            assertIsMiddleInstance(await this.host.GetOrchestrationStateAsync(CreatedTimeFrom: middleInstance.CreatedTime,
                                                                            CreatedTimeTo: middleInstance.CreatedTime.AddMilliseconds(50)));
            assertIsMiddleInstance(await this.host.GetOrchestrationStateAsync(InstanceIdPrefix: getPrefix(2)));
        }

        /// <summary>
        /// Validate query functions.
        /// </summary>
        [Fact]
        public async Task QueryOrchestrationInstanceByRuntimeStatus()
        {
            // Reuse counter as it provides a wait for the actor to complete itself.
            var client = await this.host.StartOrchestrationAsync(typeof(Orchestrations.Counter), 0);

            // Need to wait for the instance to start before sending events to it.
            // TODO: This requirement may not be ideal and should be revisited.
            await client.WaitForStartupAsync(TimeSpan.FromSeconds(10));
            Trace.TraceInformation($"Test progress: Counter is running.");

            // We should have one orchestration state
            var instanceStates = await this.host.GetAllOrchestrationInstancesAsync();
            Assert.Equal(1, instanceStates.Count);

            var inProgressStatus = new[] { OrchestrationStatus.Running, OrchestrationStatus.ContinuedAsNew };
            var completedStatus = new[] { OrchestrationStatus.Completed };

            async Task assertCounts(int running, int completed)
            {
                var runningStates = await this.host.GetOrchestrationStateAsync(RuntimeStatus: inProgressStatus);
                Assert.Equal(running, runningStates.Count);
                var completedStates = await this.host.GetOrchestrationStateAsync(RuntimeStatus: completedStatus);
                Assert.Equal(completed, completedStates.Count);
            }

            // Make sure the client and instance are still running and didn't complete early (or fail).
            var status = await client.GetStatusAsync();
            Assert.NotNull(status);
            Assert.Contains(status.OrchestrationStatus, inProgressStatus);
            await assertCounts(1, 0);

            // The end message will cause the actor to complete itself.
            Trace.TraceInformation($"Test progress: Sending event to Counter.");
            await client.RaiseEventAsync(Orchestrations.Counter.OpEventName, Orchestrations.Counter.OpEnd);
            status = await client.WaitForCompletionAsync(TimeSpan.FromSeconds(30));
            Trace.TraceInformation($"Test progress: Counter completed.");

            // The client and instance should be Completed
            Assert.NotNull(status);
            Assert.Contains(status.OrchestrationStatus, completedStatus);
            await assertCounts(0, 1);
        }

        [Fact]
        public async void NoInstancesCreated()
        {
            var instanceStates = await this.host.GetAllOrchestrationInstancesAsync();
            Assert.Equal(0, instanceStates.Count);
        }


        [Fact]
        public async Task PurgeInstanceHistoryForTimePeriodDeletePartially()
        {
            DateTime startDateTime = DateTime.Now;
            string firstInstanceId = Guid.NewGuid().ToString();
            TestOrchestrationClient client = await this.host.StartOrchestrationAsync(typeof(Orchestrations.FanOutFanIn), 50, firstInstanceId);
            await client.WaitForCompletionAsync(TimeSpan.FromSeconds(30));
            DateTime endDateTime = DateTime.Now;
            await Task.Delay(5000);
            string secondInstanceId = Guid.NewGuid().ToString();
            client = await this.host.StartOrchestrationAsync(typeof(Orchestrations.FanOutFanIn), 50, secondInstanceId);
            await client.WaitForCompletionAsync(TimeSpan.FromSeconds(30));
            string thirdInstanceId = Guid.NewGuid().ToString();
            client = await this.host.StartOrchestrationAsync(typeof(Orchestrations.FanOutFanIn), 50, thirdInstanceId);
            await client.WaitForCompletionAsync(TimeSpan.FromSeconds(30));

            IList<OrchestrationState> results = await this.host.GetAllOrchestrationInstancesAsync();
            Assert.Equal(3, results.Count);
            Assert.Equal("\"Done\"", results[0].Output);
            Assert.Equal("\"Done\"", results[1].Output);
            Assert.Equal("\"Done\"", results[2].Output);

            List<HistoryStateEvent> firstHistoryEvents = await client.GetOrchestrationHistoryAsync(firstInstanceId);
            Assert.True(firstHistoryEvents.Count > 0);

            List<HistoryStateEvent> secondHistoryEvents = await client.GetOrchestrationHistoryAsync(secondInstanceId);
            Assert.True(secondHistoryEvents.Count > 0);

            List<HistoryStateEvent> thirdHistoryEvents = await client.GetOrchestrationHistoryAsync(thirdInstanceId);
            Assert.True(secondHistoryEvents.Count > 0);

            IList<OrchestrationState> firstOrchestrationStateList = await client.GetStateAsync(firstInstanceId);
            Assert.Equal(1, firstOrchestrationStateList.Count);
            Assert.Equal(firstInstanceId, firstOrchestrationStateList.First().OrchestrationInstance.InstanceId);

            IList<OrchestrationState> secondOrchestrationStateList = await client.GetStateAsync(secondInstanceId);
            Assert.Equal(1, secondOrchestrationStateList.Count);
            Assert.Equal(secondInstanceId, secondOrchestrationStateList.First().OrchestrationInstance.InstanceId);

            IList<OrchestrationState> thirdOrchestrationStateList = await client.GetStateAsync(thirdInstanceId);
            Assert.Equal(1, thirdOrchestrationStateList.Count);
            Assert.Equal(thirdInstanceId, thirdOrchestrationStateList.First().OrchestrationInstance.InstanceId);

            await client.PurgeInstanceHistoryByTimePeriod(startDateTime, endDateTime, new List<OrchestrationStatus> { OrchestrationStatus.Completed, OrchestrationStatus.Terminated, OrchestrationStatus.Failed, OrchestrationStatus.Running });

            List<HistoryStateEvent> firstHistoryEventsAfterPurging = await client.GetOrchestrationHistoryAsync(firstInstanceId);
            Assert.Empty(firstHistoryEventsAfterPurging);

            List<HistoryStateEvent> secondHistoryEventsAfterPurging = await client.GetOrchestrationHistoryAsync(secondInstanceId);
            Assert.True(secondHistoryEventsAfterPurging.Count > 0);

            List<HistoryStateEvent> thirdHistoryEventsAfterPurging = await client.GetOrchestrationHistoryAsync(thirdInstanceId);
            Assert.True(thirdHistoryEventsAfterPurging.Count > 0);

            firstOrchestrationStateList = await client.GetStateAsync(firstInstanceId);
            Assert.Equal(0, firstOrchestrationStateList.Count);
            Assert.Null(firstOrchestrationStateList.FirstOrDefault());

            secondOrchestrationStateList = await client.GetStateAsync(secondInstanceId);
            Assert.Equal(1, secondOrchestrationStateList.Count);
            Assert.Equal(secondInstanceId, secondOrchestrationStateList.First().OrchestrationInstance.InstanceId);

            thirdOrchestrationStateList = await client.GetStateAsync(thirdInstanceId);
            Assert.Equal(1, thirdOrchestrationStateList.Count);
            Assert.Equal(thirdInstanceId, thirdOrchestrationStateList.First().OrchestrationInstance.InstanceId);
        }
    }

    [Collection("NetheriteTests")]
    public partial class NonFixtureQueryTests : IDisposable
    {
        readonly TestTraceListener traceListener;
        readonly ILoggerFactory loggerFactory;
        readonly XunitLoggerProvider provider;

        public NonFixtureQueryTests(ITestOutputHelper outputHelper)
        {
            Action<string> output = (string message) => outputHelper.WriteLine(message);
           
            TestConstants.ValidateEnvironment();
            this.traceListener = new TestTraceListener() { Output = output };
            this.loggerFactory = new LoggerFactory();
            this.provider = new XunitLoggerProvider(output);
            this.loggerFactory.AddProvider(this.provider);
            Trace.Listeners.Add(this.traceListener);
        }

        public void Dispose()
        {
            this.provider.Output = null;
            this.traceListener.Output = null;
            Trace.Listeners.Remove(this.traceListener);
        }

        /// <summary>
        /// This exercises what LinqPAD queries do.
        /// </summary>
        [Fact]
        public async void SingleServiceQuery()
        {
            Trace.WriteLine("Starting the orchestration service...");
            var settings = TestConstants.GetNetheriteOrchestrationServiceSettings();
            var service = new NetheriteOrchestrationService(settings, this.loggerFactory);
            await service.CreateAsync(true);
            await service.StartAsync();
            Trace.WriteLine("Orchestration service is started.");

            var _ = await service.GetOrchestrationStateAsync();

            Trace.WriteLine("shutting down the orchestration service...");
            await service.StopAsync();
            Trace.WriteLine("Orchestration service is shut down.");
        }
    }
}<|MERGE_RESOLUTION|>--- conflicted
+++ resolved
@@ -32,17 +32,7 @@
             this.fixture = fixture;
             this.host = fixture.Host;
             this.outputHelper = outputHelper;
-            this.output = (string message) =>
-            {
-                try
-                {
-                    this.outputHelper?.WriteLine(message);
-                }
-                catch (Exception)
-                {
-                }
-            };
-
+            this.output = (string message) => this.outputHelper?.WriteLine(message);
             this.output($"Running pre-test operations on {fixture.GetType().Name}.");
 
             this.fixture.SetOutput(this.output); 
@@ -71,14 +61,11 @@
                 throw new TimeoutException("timed out while purging instances after running test");
             }
 
-<<<<<<< HEAD
+            Assert.Null(this.fixture.TestHooksError);
+
             this.fixture.DumpCacheDebugger();
 
             this.output($"Completed post-test operations on {this.fixture.GetType().Name}.");
-=======
-            Assert.Null(this.fixture.TestHooksError);
-
->>>>>>> 885f7b97
             this.outputHelper = null;
         }
 
