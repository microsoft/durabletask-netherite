--- conflicted
+++ resolved
@@ -25,19 +25,10 @@
         public TestOrchestrationHost(NetheriteOrchestrationServiceSettings settings, ILoggerFactory loggerFactory)
         {
             this.orchestrationService = new Netherite.NetheriteOrchestrationService(settings, loggerFactory);
-<<<<<<< HEAD
-            this.orchestrationService.CreateAsync(false).GetAwaiter().GetResult();
-=======
             var orchestrationService = (IOrchestrationService)this.orchestrationService;
 
-            if (TestConstants.DeleteStorageBeforeRunningTests)
-            {
-                orchestrationService.DeleteAsync().GetAwaiter().GetResult();
-            }
-
             orchestrationService.CreateAsync(false).GetAwaiter().GetResult();
 
->>>>>>> 2499572f
             this.settings = settings;
 
             this.worker = new TaskHubWorker(this.orchestrationService);
