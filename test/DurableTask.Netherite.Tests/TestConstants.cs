﻿// Copyright (c) Microsoft Corporation.
// Licensed under the MIT License.

namespace DurableTask.Netherite.Tests
{
    using System;
    using DurableTask.Netherite;
    using Microsoft.Extensions.Logging;

    public static class TestConstants
    {   
        public const string StorageConnectionName ="AzureWebJobsStorage";
        public const string EventHubsConnectionName ="EventHubsConnection";
        public const string TaskHubName ="test-taskhub";
        
        public static void ValidateEnvironment()
        {
            if (string.IsNullOrEmpty(Environment.GetEnvironmentVariable(StorageConnectionName)))
            {
                throw new InvalidOperationException($"To run tests, environment must define '{StorageConnectionName}'");
            }
            if (string.IsNullOrEmpty(Environment.GetEnvironmentVariable(EventHubsConnectionName)))
            {
                throw new InvalidOperationException($"To run tests, environment must define '{EventHubsConnectionName}'");
            }
        }

        public static NetheriteOrchestrationServiceSettings GetNetheriteOrchestrationServiceSettings()
        {
            var settings = new NetheriteOrchestrationServiceSettings
            {
                StorageConnectionName = StorageConnectionName,
                EventHubsConnectionName = EventHubsConnectionName,

                ResolvedStorageConnectionString = "MemoryF",
                ResolvedTransportConnectionString = "MemoryF",
                PartitionCount = 1,

                HubName = TaskHubName,
                TransportLogLevelLimit = LogLevel.Trace,
                StorageLogLevelLimit = LogLevel.Trace,
                LogLevelLimit = LogLevel.Trace,
                EventLogLevelLimit = LogLevel.Trace,
                WorkItemLogLevelLimit = LogLevel.Trace,
<<<<<<< HEAD
                UseSecondaryIndexQueries = true,
=======
                PartitionCount = 12,
>>>>>>> b832af36
                TakeStateCheckpointWhenStoppingPartition = true,  // set to false for testing recovery from log
                UseAlternateObjectStore = false,                  // set to true to bypass FasterKV; default is false
                MaxTimeMsBetweenCheckpoints = 1000000000,         // set this low for testing frequent checkpointing
                //MaxNumberBytesBetweenCheckpoints = 10000000, // set this low for testing frequent checkpointing
                //MaxNumberEventsBetweenCheckpoints = 10, // set this low for testing frequent checkpointing
            };

            // uncomment the following for testing FASTER using local files only
            //settings.ResolvedTransportConnectionString = "MemoryF";
            //settings.ResolvedStorageConnectionString = "";
            //settings.UseLocalDirectoryForPartitionStorage = $"{Environment.GetEnvironmentVariable("temp")}\\FasterTestStorage";

            settings.Validate((name) => Environment.GetEnvironmentVariable(name));

            return settings;
        }

        public static LogLevel UnitTestLogLevel = LogLevel.Trace;

        public static NetheriteOrchestrationService GetTestOrchestrationService(ILoggerFactory loggerFactory) 
            => new NetheriteOrchestrationService(GetNetheriteOrchestrationServiceSettings(), loggerFactory);

        internal static TestOrchestrationHost GetTestOrchestrationHost(ILoggerFactory loggerFactory)
            => new TestOrchestrationHost(GetNetheriteOrchestrationServiceSettings(), loggerFactory);


        public static bool DeleteStorageBeforeRunningTests => true; // set to false for testing log-based recovery
    }
}<|MERGE_RESOLUTION|>--- conflicted
+++ resolved
@@ -31,22 +31,13 @@
             {
                 StorageConnectionName = StorageConnectionName,
                 EventHubsConnectionName = EventHubsConnectionName,
-
-                ResolvedStorageConnectionString = "MemoryF",
-                ResolvedTransportConnectionString = "MemoryF",
-                PartitionCount = 1,
-
                 HubName = TaskHubName,
                 TransportLogLevelLimit = LogLevel.Trace,
                 StorageLogLevelLimit = LogLevel.Trace,
                 LogLevelLimit = LogLevel.Trace,
                 EventLogLevelLimit = LogLevel.Trace,
                 WorkItemLogLevelLimit = LogLevel.Trace,
-<<<<<<< HEAD
-                UseSecondaryIndexQueries = true,
-=======
                 PartitionCount = 12,
->>>>>>> b832af36
                 TakeStateCheckpointWhenStoppingPartition = true,  // set to false for testing recovery from log
                 UseAlternateObjectStore = false,                  // set to true to bypass FasterKV; default is false
                 MaxTimeMsBetweenCheckpoints = 1000000000,         // set this low for testing frequent checkpointing
@@ -55,6 +46,7 @@
             };
 
             // uncomment the following for testing FASTER using local files only
+            //settings.UseSecondaryIndexQueries = true,
             //settings.ResolvedTransportConnectionString = "MemoryF";
             //settings.ResolvedStorageConnectionString = "";
             //settings.UseLocalDirectoryForPartitionStorage = $"{Environment.GetEnvironmentVariable("temp")}\\FasterTestStorage";
