﻿// Copyright (c) Microsoft Corporation.
// Licensed under the MIT License.

namespace DurableTask.Netherite.Tests
{
    using System;
    using System.Collections.Generic;
    using System.Diagnostics;
    using System.IO;
    using System.Text;
    using System.Threading;
    using System.Threading.Tasks;
    using DurableTask.Core;
    using DurableTask.Core.History;
    using DurableTask.Netherite.Faster;
    using Microsoft.Extensions.Logging;
    using Newtonsoft.Json;
    using Xunit;
    using Xunit.Abstractions;

    [Collection("NetheriteTests")]
    [Trait("AnyTransport", "false")]
    public class FasterPartitionTests : IDisposable
    {
        readonly SingleHostFixture.TestTraceListener traceListener;
        readonly ILoggerFactory loggerFactory;
        readonly XunitLoggerProvider provider;
        readonly Action<string> output;
        readonly NetheriteOrchestrationServiceSettings settings;
        readonly CancellationTokenSource cts;
        readonly CacheDebugger cacheDebugger;

        ITestOutputHelper outputHelper;
        string errorInTestHooks;

        public FasterPartitionTests(ITestOutputHelper outputHelper)
        {
            this.outputHelper = outputHelper;
            this.output = (string message) => this.outputHelper?.WriteLine(message);

            this.loggerFactory = new LoggerFactory();
            this.provider = new XunitLoggerProvider();
            this.loggerFactory.AddProvider(this.provider);
            this.traceListener = new SingleHostFixture.TestTraceListener();
            Trace.Listeners.Add(this.traceListener);
            this.traceListener.Output = this.output;
            this.settings = TestConstants.GetNetheriteOrchestrationServiceSettings();
            string timestamp = DateTime.UtcNow.ToString("yyyyMMdd-HHmmss-fffffff");
            this.settings.HubName = $"FasterPartitionTest-{timestamp}";
            this.settings.ResolvedTransportConnectionString = "MemoryF";
            this.cts = new CancellationTokenSource();
            this.cacheDebugger = this.settings.TestHooks.CacheDebugger = new Faster.CacheDebugger(this.settings.TestHooks);
            this.settings.TestHooks.OnError += (message) =>
            {
                this.output($"TESTHOOKS: {message}");
                this.errorInTestHooks = this.errorInTestHooks ?? message;
                this.cts.Cancel();
            };
        }

        public void Dispose()
        {
            this.outputHelper = null;
            Trace.Listeners.Remove(this.traceListener);
        }

        enum CheckpointFrequency
        {
            None,
            Default,
            Frequent
        }

        void SetCheckpointFrequency(CheckpointFrequency frequency)
        {
            switch (frequency)
            {
                case CheckpointFrequency.None:

                    this.settings.MaxNumberBytesBetweenCheckpoints = 1024L * 1024 * 1024 * 1024;
                    this.settings.MaxNumberEventsBetweenCheckpoints = 10000000000L;
                    this.settings.IdleCheckpointFrequencyMs = (long)TimeSpan.FromDays(1).TotalMilliseconds;
                    return;

                case CheckpointFrequency.Frequent:
                    this.settings.MaxNumberEventsBetweenCheckpoints = 1;
                    return;

                default:
                    return;
            }
        }

        async Task<(NetheriteOrchestrationService service, TaskHubClient client)> StartService(bool recover, Type orchestrationType, Type activityType = null)
        {
            var service = new NetheriteOrchestrationService(this.settings, this.loggerFactory);
            await service.CreateAsync();
            await service.StartAsync();
            var host = (TransportAbstraction.IHost)service;
            Assert.Equal(this.settings.PartitionCount, (int)service.NumberPartitions);
            var worker = new TaskHubWorker(service);
            var client = new TaskHubClient(service);
            worker.AddTaskOrchestrations(orchestrationType);
            if (activityType != null)
            {
                worker.AddTaskActivities(activityType);
            }
            await worker.StartAsync();
            return (service, client);
        }

        /// <summary>
        /// Create a partition and then restore it.
        /// </summary>
        [Fact]
        public async Task CreateThenRestore()
        {
            this.settings.PartitionCount = 1;
            var orchestrationType = typeof(ScenarioTests.Orchestrations.SayHelloInline);
            {
                // start the service 
<<<<<<< HEAD
                var (service, client) = await this.StartService(recover: false, orchestrationType);
=======
                var service = new NetheriteOrchestrationService(settings, this.loggerFactory);
                var orchestrationService = (IOrchestrationService)service;
                var orchestrationServiceClient = (IOrchestrationServiceClient)service;
                await orchestrationService.CreateAsync();
                await orchestrationService.StartAsync();
                var host = (TransportAbstraction.IHost)service;
                Assert.Equal(1u, service.NumberPartitions);
                var worker = new TaskHubWorker(service);
                var client = new TaskHubClient(service);
                worker.AddTaskOrchestrations(orchestrationType);
                await worker.StartAsync();
>>>>>>> 2499572f

                // do orchestration
                var instance = await client.CreateOrchestrationInstanceAsync(orchestrationType, "0", "0");
                await client.WaitForOrchestrationAsync(instance, TimeSpan.FromSeconds(20));

                // stop the service
                await orchestrationService.StopAsync();
            }
            {
                // start the service 
<<<<<<< HEAD
                var (service, client) = await this.StartService(recover: true, orchestrationType);
=======
                var service = new NetheriteOrchestrationService(settings, this.loggerFactory);
                var orchestrationService = (IOrchestrationService)service;
                var orchestrationServiceClient = (IOrchestrationServiceClient)service;
                await orchestrationService.CreateAsync();
                await orchestrationService.StartAsync();
                var host = (TransportAbstraction.IHost)service;
                Assert.Equal(1u, service.NumberPartitions);
                var client = new TaskHubClient(orchestrationServiceClient);

>>>>>>> 2499572f
                var orchestrationState = await client.GetOrchestrationStateAsync("0");
                Assert.Equal(OrchestrationStatus.Completed, orchestrationState?.OrchestrationStatus);

                // stop the service
                await orchestrationService.StopAsync();
            }
        }

        /// <summary>
        /// Run a number of orchestrations that requires more memory than available for FASTER
        /// </summary>
        [Fact()]
        public async Task LimitedMemory()
        {
            this.settings.PartitionCount = 1;
            this.SetCheckpointFrequency(CheckpointFrequency.None);

            // set the memory size very small so we can force evictions
            this.settings.FasterTuningParameters = new Faster.BlobManager.FasterTuningParameters()
            {
                StoreLogPageSizeBits = 10,       // 1 KB
                StoreLogMemorySizeBits = 12,     // 4 KB, which means only about 166 entries fit into memory
            };

            // we use the standard hello orchestration from the samples, which calls 5 activities in sequence
            var orchestrationType = typeof(ScenarioTests.Orchestrations.Hello5);
            var activityType = typeof(ScenarioTests.Activities.Hello);
            string InstanceId(int i) => $"Orch{i:D5}";
            int OrchestrationCount = 100; // requires 200 FASTER key-value pairs so it does not fit into memory

            // start the service 
<<<<<<< HEAD
            var (service, client) = await this.StartService(recover: false, orchestrationType, activityType);
=======
            var service = new NetheriteOrchestrationService(settings, this.loggerFactory);
            var orchestrationService = (IOrchestrationService)service;
            await orchestrationService.CreateAsync();
            await orchestrationService.StartAsync();
            var host = (TransportAbstraction.IHost)service;
            Assert.Equal(1u, service.NumberPartitions);
            var worker = new TaskHubWorker(service);
            var client = new TaskHubClient(service);
            worker.AddTaskOrchestrations(orchestrationType);
            worker.AddTaskActivities(activityType);
            await worker.StartAsync();
>>>>>>> 2499572f

            // start all orchestrations
            {
                var tasks = new Task[OrchestrationCount];
                for (int i = 0; i < OrchestrationCount; i++)
                    tasks[i] = client.CreateOrchestrationInstanceAsync(orchestrationType, InstanceId(i), null);

                var timeout = TimeSpan.FromMinutes(3);
                var terminationTask = Task.Delay(timeout, this.cts.Token);
                var completionTask = Task.WhenAll(tasks);
                var firstTask = await Task.WhenAny(terminationTask, completionTask);
                Assert.True(this.errorInTestHooks == null, $"while starting orchestrations: {this.errorInTestHooks}");
                Assert.True(firstTask != terminationTask, $"timed out after {timeout} while starting orchestrations");
            }

            // wait for all orchestrations to finish executing
            this.output?.Invoke("waiting for orchestrations to finish executing...");
            try
            {
                async Task WaitFor(int i)
                {
                    try
                    {
                        await client.WaitForOrchestrationAsync(new OrchestrationInstance { InstanceId = InstanceId(i) }, TimeSpan.FromMinutes(10));
                    }
                    catch (Exception e)
                    {
                        this.output?.Invoke($"Orchestration {InstanceId(i)} failed with {e.GetType()}: {e.Message}");
                    }
                }

                var tasks = new Task[OrchestrationCount];
                var timeout = Debugger.IsAttached ? TimeSpan.FromMinutes(15) : TimeSpan.FromMinutes(3);
                for (int i = 0; i < OrchestrationCount; i++)
                    tasks[i] = WaitFor(i);

                void PrintUnfinished()
                {
                    var sb = new StringBuilder();
                    sb.Append("Waiting for orchestrations:");
                    for (int i = 0; i < OrchestrationCount; i++)
                    {
                        if (!tasks[i].IsCompleted)
                        {
                            sb.Append(' ');
                            sb.Append(InstanceId(i));
                        }
                    }
                    this.output?.Invoke(sb.ToString());
                }

                void ProgressReportThread()
                {
                    Stopwatch elapsed = new Stopwatch();
                    elapsed.Start();

                    while (elapsed.Elapsed < timeout)
                    {
                        Thread.Sleep(10000);
                        PrintUnfinished();
                    }

                    this.cts.Cancel();
                }
                var thread = new Thread(ProgressReportThread);
                thread.Name = "ProgressReportThread";
                thread.Start();

                var terminationTask = Task.Delay(timeout, this.cts.Token);
                var completionTask = Task.WhenAll(tasks);
                var firstTask = await Task.WhenAny(terminationTask, completionTask);
                Assert.True(this.errorInTestHooks == null, $"while executing orchestrations: {this.errorInTestHooks}");

                PrintUnfinished();

                Assert.True(firstTask != terminationTask, $"timed out after {timeout} while executing orchestrations");

                foreach (var line in this.cacheDebugger.Dump())
                {
                    this.output?.Invoke(line);
                }
            }
            catch (Exception e)
            {
                this.output?.Invoke($"exception thrown while executing orchestrations: {e}");
                foreach (var line in this.cacheDebugger.Dump())
                {
                    this.output?.Invoke(line);
                }
                throw;
            }

            // shut down the service
            await orchestrationService.StopAsync();
        }

        /// <summary>
        /// Create a partition and then restore it, and use the size tracker again.
        /// </summary>
        [Fact]
        public async Task CheckSizeTrackerOnRecovery()
        {
            this.settings.PartitionCount = 1;
            this.SetCheckpointFrequency(CheckpointFrequency.None);

            // set the memory size very small so we can force evictions
            this.settings.FasterTuningParameters = new Faster.BlobManager.FasterTuningParameters()
            {
                StoreLogPageSizeBits = 10,       // 1 KB
                StoreLogMemorySizeBits = 12,     // 4 KB, which means only about 166 entries fit into memory
            };

            // we use the standard hello orchestration from the samples, which calls 5 activities in sequence
            var orchestrationType = typeof(ScenarioTests.Orchestrations.Hello5);
            var activityType = typeof(ScenarioTests.Activities.Hello);
            string InstanceId(int i) => $"Orch{i:D5}";
            int OrchestrationCount = 100; // requires 200 FASTER key-value pairs so it does not fit into memory

            {
                // start the service 
                var (service, client) = await this.StartService(recover: false, orchestrationType, activityType);

                // start all orchestrations
                {
                    var tasks = new Task[OrchestrationCount];
                    for (int i = 0; i < OrchestrationCount; i++)
                        tasks[i] = client.CreateOrchestrationInstanceAsync(orchestrationType, InstanceId(i), null);

                    await Task.WhenAll(tasks);
                    Assert.True(this.errorInTestHooks == null, $"CacheDebugger detected problem while starting orchestrations: {this.errorInTestHooks}");
                }

                // wait for all orchestrations to finish executing
                {
                    async Task WaitFor(int i)
                    {
                        try
                        {
                            await client.WaitForOrchestrationAsync(new OrchestrationInstance { InstanceId = InstanceId(i) }, TimeSpan.FromMinutes(10));
                        }
                        catch (Exception e)
                        {
                            this.output?.Invoke($"Orchestration {InstanceId(i)} failed with {e.GetType()}: {e.Message}");
                        }
                    }

                    var tasks = new Task[OrchestrationCount];
                    for (int i = 0; i < OrchestrationCount; i++)
                        tasks[i] = WaitFor(i);
                    await Task.WhenAll(tasks);
                    Assert.True(this.errorInTestHooks == null, $"CacheDebugger detected problem while executing orchestrations: {this.errorInTestHooks}");
                }

                this.output?.Invoke("--- test progress: BEFORE SHUTDOWN ------------------------------------");
                foreach (var line in this.cacheDebugger.Dump())
                {
                    this.output?.Invoke(line);
                }

                // shut down the service
                await service.StopAsync();
            }

            {
                this.output?.Invoke("--- test progress: BEFORE RECOVERY ------------------------------------");

                // recover the service 
                var (service, client) = await this.StartService(recover: true, orchestrationType, activityType);

                this.output?.Invoke("--- test progress: AFTER RECOVERY ------------------------------------");


                // query the status of all orchestrations
                {
                    var tasks = new Task[OrchestrationCount];
                    for (int i = 0; i < OrchestrationCount; i++)
                        tasks[i] = client.WaitForOrchestrationAsync(new OrchestrationInstance { InstanceId = InstanceId(i) }, TimeSpan.FromMinutes(10));
                    await Task.WhenAll(tasks);
                    Assert.True(this.errorInTestHooks == null, $"CacheDebugger detected problem while querying orchestration states: {this.errorInTestHooks}");
                }

                this.output?.Invoke("--- test progress: AFTER QUERIES ------------------------------------");
                foreach (var line in this.cacheDebugger.Dump())
                {
                    this.output?.Invoke(line);
                }

                // shut down the service
                await service.StopAsync();
            }
        }

        /// <summary>
        /// Fill memory, then compute size, then reduce page count, and measure size again
        /// </summary>
        [Fact]
        public async Task CheckMemorySize()
        {
            this.settings.PartitionCount = 1;
            this.SetCheckpointFrequency(CheckpointFrequency.None);

            // we use the standard hello orchestration from the samples, which calls 5 activities in sequence
            var orchestrationType = typeof(ScenarioTests.Orchestrations.SemiLargePayloadFanOutFanIn);
            var activityType = typeof(ScenarioTests.Activities.Echo);
            string InstanceId(int i) => $"Orch{i:D5}";
            int OrchestrationCount = 30;
            int FanOut = 7;

            // start the service 
            var (service, client) = await this.StartService(recover: false, orchestrationType, activityType);

            // run all orchestrations
            {
                var tasks = new Task[OrchestrationCount];
                for (int i = 0; i < OrchestrationCount; i++)
                    tasks[i] = client.CreateOrchestrationInstanceAsync(orchestrationType, InstanceId(i), FanOut);
                await Task.WhenAll(tasks);
                for (int i = 0; i < OrchestrationCount; i++)
                    tasks[i] = client.WaitForOrchestrationAsync(new OrchestrationInstance { InstanceId = InstanceId(i) }, TimeSpan.FromMinutes(3));
                await Task.WhenAll(tasks);
                Assert.True(this.errorInTestHooks == null, $"CacheDebugger detected problem while starting orchestrations: {this.errorInTestHooks}");
            }

            (int numPages, long memorySize) = this.cacheDebugger.MemoryTracker.GetMemorySize();

            long historyAndStatusSize = OrchestrationCount * (FanOut * 50000 /* in history */ + 16000 /* in status */);
            Assert.InRange(memorySize, historyAndStatusSize, 1.05 * historyAndStatusSize);
            await service.StopAsync();
        }


        /// <summary>
        /// Fill memory, then compute size, then reduce page count, and measure size again
        /// </summary>
        [Fact]
        public async Task CheckMemoryReduction()
        {
            this.settings.PartitionCount = 1;
            this.SetCheckpointFrequency(CheckpointFrequency.None);

            // set the memory size very small so we can force evictions
            this.settings.FasterTuningParameters = new Faster.BlobManager.FasterTuningParameters()
            {
                StoreLogPageSizeBits = 9,       // 512 B
                StoreLogMemorySizeBits = 9 + 2, // 16 pages
            };

            // we use the standard hello orchestration from the samples, which calls 5 activities in sequence
            var orchestrationType = typeof(ScenarioTests.Orchestrations.SemiLargePayloadFanOutFanIn);
            var activityType = typeof(ScenarioTests.Activities.Echo);
            string InstanceId(int i) => $"Orch{i:D5}";
            int OrchestrationCount = 50;
            int FanOut = 3;

            // start the service 
            var (service, client) = await this.StartService(recover: false, orchestrationType, activityType);

            // run all orchestrations
            {
                var tasks = new Task[OrchestrationCount];
                for (int i = 0; i < OrchestrationCount; i++)
                    tasks[i] = client.CreateOrchestrationInstanceAsync(orchestrationType, InstanceId(i), FanOut);
                await Task.WhenAll(tasks);
                for (int i = 0; i < OrchestrationCount; i++)
                    tasks[i] = client.WaitForOrchestrationAsync(new OrchestrationInstance { InstanceId = InstanceId(i) }, TimeSpan.FromMinutes(3));
                await Task.WhenAll(tasks);
                Assert.True(this.errorInTestHooks == null, $"CacheDebugger detected problem while starting orchestrations: {this.errorInTestHooks}");
            }

            (int numPages, long memorySize) = this.cacheDebugger.MemoryTracker.GetMemorySize();
            
            long historyAndStatusSize = OrchestrationCount * (FanOut * 50000 /* in history */ + 16000 /* in status */);

            Assert.True(numPages <= 4);
            Assert.True(memorySize < historyAndStatusSize);

            this.cacheDebugger.MemoryTracker.DecrementPages();

            (int numPages2, long memorySize2) = this.cacheDebugger.MemoryTracker.GetMemorySize();

            historyAndStatusSize = OrchestrationCount * (FanOut * 50000 /* in history */ + 16000 /* in status */);

            Assert.True(numPages2 == numPages - 1);

            await service.StopAsync();
        }
    }
}<|MERGE_RESOLUTION|>--- conflicted
+++ resolved
@@ -91,11 +91,13 @@
             }
         }
 
-        async Task<(NetheriteOrchestrationService service, TaskHubClient client)> StartService(bool recover, Type orchestrationType, Type activityType = null)
+        async Task<(IOrchestrationService orchestrationService, TaskHubClient client)> StartService(bool recover, Type orchestrationType, Type activityType = null)
         {
             var service = new NetheriteOrchestrationService(this.settings, this.loggerFactory);
-            await service.CreateAsync();
-            await service.StartAsync();
+            var orchestrationService = (IOrchestrationService)service;
+            var orchestrationServiceClient = (IOrchestrationServiceClient)service;
+            await orchestrationService.CreateAsync();
+            await orchestrationService.StartAsync();
             var host = (TransportAbstraction.IHost)service;
             Assert.Equal(this.settings.PartitionCount, (int)service.NumberPartitions);
             var worker = new TaskHubWorker(service);
@@ -119,49 +121,23 @@
             var orchestrationType = typeof(ScenarioTests.Orchestrations.SayHelloInline);
             {
                 // start the service 
-<<<<<<< HEAD
                 var (service, client) = await this.StartService(recover: false, orchestrationType);
-=======
-                var service = new NetheriteOrchestrationService(settings, this.loggerFactory);
-                var orchestrationService = (IOrchestrationService)service;
-                var orchestrationServiceClient = (IOrchestrationServiceClient)service;
-                await orchestrationService.CreateAsync();
-                await orchestrationService.StartAsync();
-                var host = (TransportAbstraction.IHost)service;
-                Assert.Equal(1u, service.NumberPartitions);
-                var worker = new TaskHubWorker(service);
-                var client = new TaskHubClient(service);
-                worker.AddTaskOrchestrations(orchestrationType);
-                await worker.StartAsync();
->>>>>>> 2499572f
 
                 // do orchestration
                 var instance = await client.CreateOrchestrationInstanceAsync(orchestrationType, "0", "0");
                 await client.WaitForOrchestrationAsync(instance, TimeSpan.FromSeconds(20));
 
                 // stop the service
-                await orchestrationService.StopAsync();
+                await service.StopAsync();
             }
             {
                 // start the service 
-<<<<<<< HEAD
                 var (service, client) = await this.StartService(recover: true, orchestrationType);
-=======
-                var service = new NetheriteOrchestrationService(settings, this.loggerFactory);
-                var orchestrationService = (IOrchestrationService)service;
-                var orchestrationServiceClient = (IOrchestrationServiceClient)service;
-                await orchestrationService.CreateAsync();
-                await orchestrationService.StartAsync();
-                var host = (TransportAbstraction.IHost)service;
-                Assert.Equal(1u, service.NumberPartitions);
-                var client = new TaskHubClient(orchestrationServiceClient);
-
->>>>>>> 2499572f
                 var orchestrationState = await client.GetOrchestrationStateAsync("0");
                 Assert.Equal(OrchestrationStatus.Completed, orchestrationState?.OrchestrationStatus);
 
                 // stop the service
-                await orchestrationService.StopAsync();
+                await service.StopAsync();
             }
         }
 
@@ -188,21 +164,7 @@
             int OrchestrationCount = 100; // requires 200 FASTER key-value pairs so it does not fit into memory
 
             // start the service 
-<<<<<<< HEAD
             var (service, client) = await this.StartService(recover: false, orchestrationType, activityType);
-=======
-            var service = new NetheriteOrchestrationService(settings, this.loggerFactory);
-            var orchestrationService = (IOrchestrationService)service;
-            await orchestrationService.CreateAsync();
-            await orchestrationService.StartAsync();
-            var host = (TransportAbstraction.IHost)service;
-            Assert.Equal(1u, service.NumberPartitions);
-            var worker = new TaskHubWorker(service);
-            var client = new TaskHubClient(service);
-            worker.AddTaskOrchestrations(orchestrationType);
-            worker.AddTaskActivities(activityType);
-            await worker.StartAsync();
->>>>>>> 2499572f
 
             // start all orchestrations
             {
@@ -296,7 +258,7 @@
             }
 
             // shut down the service
-            await orchestrationService.StopAsync();
+            await service.StopAsync();
         }
 
         /// <summary>
