--- conflicted
+++ resolved
@@ -35,16 +35,7 @@
         public FasterPartitionTests(ITestOutputHelper outputHelper)
         {
             this.outputHelper = outputHelper;
-            this.output = (string message) =>
-            {
-                try
-                {
-                    this.outputHelper?.WriteLine(message);
-                }
-                catch (Exception)
-                {
-                }
-            };
+            this.output = (string message) => this.outputHelper?.WriteLine(message);
 
             this.loggerFactory = new LoggerFactory();
             this.provider = new XunitLoggerProvider();
@@ -58,11 +49,10 @@
             this.settings.HubName = $"FasterPartitionTest-{timestamp}";
             this.settings.ResolvedTransportConnectionString = "MemoryF";
             this.cts = new CancellationTokenSource();
-            this.cacheDebugger = new Faster.CacheDebugger();
-            this.settings.CacheDebugger = this.cacheDebugger;
-            this.cacheDebugger.OnError += (message) =>
-            {
-                this.output?.Invoke($"CACHEDEBUGGER: {message}");
+            this.cacheDebugger = this.settings.TestHooks.CacheDebugger = new Faster.CacheDebugger(this.settings.TestHooks);
+            this.settings.TestHooks.OnError += (message) =>
+            {
+                this.output($"TESTHOOKS: {message}");
                 this.reportedProblem = this.reportedProblem ?? message;
                 this.cts.Cancel();
             };
@@ -165,21 +155,6 @@
                 StoreLogMemorySizeBits = 12,     // 4 KB, which means only about 166 entries fit into memory
             };
 
-<<<<<<< HEAD
-=======
-            // create a cache monitor
-            var cacheDebugger = new Faster.CacheDebugger(settings.TestHooks);
-            var cts = new CancellationTokenSource();
-            string reportedProblem = null;
-            settings.TestHooks.OnError += (message) =>
-            {
-                this.output?.Invoke($"TESTHOOKS: {message}");
-                reportedProblem = reportedProblem ?? message;
-                cts.Cancel();
-            };
-            settings.TestHooks.CacheDebugger = cacheDebugger;
-
->>>>>>> 885f7b97
             // we use the standard hello orchestration from the samples, which calls 5 activities in sequence
             var orchestrationType = typeof(ScenarioTests.Orchestrations.Hello5);
             var activityType = typeof(ScenarioTests.Activities.Hello);
