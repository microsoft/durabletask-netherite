﻿// Copyright (c) Microsoft Corporation.
// Licensed under the MIT License.

namespace DurableTask.Netherite.Tests
{
    using System;
    using System.Collections.Generic;
    using System.Diagnostics;
    using System.IO;
    using System.Text;
    using System.Threading;
    using System.Threading.Tasks;
    using DurableTask.Core;
    using DurableTask.Core.History;
    using Microsoft.Extensions.Logging;
    using Newtonsoft.Json;
    using Xunit;
    using Xunit.Abstractions;

    [Collection("NetheriteTests")]
    public class FasterPartitionTests : IDisposable
    {
<<<<<<< HEAD
        readonly PartitionTestFixture.TestTraceListener traceListener;
=======
        readonly SingleHostFixture.TestTraceListener traceListener;
>>>>>>> b243ee21
        readonly ILoggerFactory loggerFactory;
        readonly XunitLoggerProvider provider;
        readonly Action<string> output;
        ITestOutputHelper outputHelper;

        public FasterPartitionTests(ITestOutputHelper outputHelper)
        {
            this.outputHelper = outputHelper;
            this.output = (string message) => this.outputHelper?.WriteLine(message);

            this.loggerFactory = new LoggerFactory();
            this.provider = new XunitLoggerProvider();
            this.loggerFactory.AddProvider(this.provider);
<<<<<<< HEAD
            this.traceListener = new PartitionTestFixture.TestTraceListener();
=======
            this.traceListener = new SingleHostFixture.TestTraceListener();
>>>>>>> b243ee21
            Trace.Listeners.Add(this.traceListener);
            this.provider.Output = this.output;
            this.traceListener.Output = this.output;
        }

        public void Dispose()
        {
            this.outputHelper = null;
            Trace.Listeners.Remove(this.traceListener);
        }

        /// <summary>
        /// Create a partition and then restore it.
        /// </summary>
        [Fact]
        public async Task CreateThenRestore()
        {
            var settings = TestConstants.GetNetheriteOrchestrationServiceSettings();
            settings.ResolvedTransportConnectionString = "MemoryF";
            settings.PartitionCount = 1;
            settings.HubName = $"{TestConstants.TaskHubName}-{Guid.NewGuid()}";

            var orchestrationType = typeof(ScenarioTests.Orchestrations.SayHelloInline);

            {
                // start the service 
                var service = new NetheriteOrchestrationService(settings, this.loggerFactory);
                await service.CreateAsync();
                await service.StartAsync();
                var host = (TransportAbstraction.IHost)service;
                Assert.Equal(1u, service.NumberPartitions);
                var worker = new TaskHubWorker(service);
                var client = new TaskHubClient(service);
                worker.AddTaskOrchestrations(orchestrationType);
                await worker.StartAsync();

                // do orchestration
                var instance = await client.CreateOrchestrationInstanceAsync(orchestrationType, "0", "0");
                await client.WaitForOrchestrationAsync(instance, TimeSpan.FromSeconds(20));

                // stop the service
                await service.StopAsync();
            }
            {
                // start the service 
                var service = new NetheriteOrchestrationService(settings, this.loggerFactory);
                await service.CreateAsync();
                await service.StartAsync();
                var host = (TransportAbstraction.IHost)service;
                Assert.Equal(1u, service.NumberPartitions);
                var client = new TaskHubClient(service);

                var orchestrationState = await client.GetOrchestrationStateAsync("0");
                Assert.Equal(OrchestrationStatus.Completed, orchestrationState.OrchestrationStatus);

                // stop the service
                await service.StopAsync();
            }
        }

        /// <summary>
        /// Run a number of orchestrations that requires more memory than available for FASTER
        /// </summary>
        [Fact(Skip ="CachedDebugger will only work for Faster v2")]
        public async Task LimitedMemory()
        {
            var settings = TestConstants.GetNetheriteOrchestrationServiceSettings();
            settings.PartitionCount = 1;
            settings.ResolvedTransportConnectionString = "MemoryF"; // don't bother with EventHubs for this test

            // use a fresh hubname on every run
            settings.HubName = $"{TestConstants.TaskHubName}-{Guid.NewGuid()}";

            // we don't want to take checkpoints in this test, so we set the following checkpoint triggers unattainably high
            settings.MaxNumberBytesBetweenCheckpoints = 1024L * 1024 * 1024 * 1024;
            settings.MaxNumberEventsBetweenCheckpoints = 10000000000L;
            settings.IdleCheckpointFrequencyMs = (long)TimeSpan.FromDays(1).TotalMilliseconds;

            // set the memory size very small so we can force evictions
            settings.FasterTuningParameters = new Faster.BlobManager.FasterTuningParameters()
            {
                StoreLogPageSizeBits = 10,       // 1 KB
                StoreLogMemorySizeBits = 12,     // 4 KB, which means only about 166 entries fit into memory
            };

            // create a cache monitor
            var cts = new CancellationTokenSource();
            string reportedProblem = null;
            var cacheDebugger = settings.CacheDebugger = new Faster.CacheDebugger();
            cacheDebugger.OnError += (message) =>
            {
                this.output?.Invoke($"CACHEDEBUGGER: {message}");
                reportedProblem = reportedProblem ?? message;
                cts.Cancel();
            };

            // we use the standard hello orchestration from the samples, which calls 5 activities in sequence
            var orchestrationType = typeof(ScenarioTests.Orchestrations.Hello5);
            var activityType = typeof(ScenarioTests.Activities.Hello);
            string InstanceId(int i) => $"Orch{i:D5}";
            int OrchestrationCount = 100; // requires 200 FASTER key-value pairs so it does not fit into memory

            // start the service 
            var service = new NetheriteOrchestrationService(settings, this.loggerFactory);
            await service.CreateAsync();
            await service.StartAsync();
            var host = (TransportAbstraction.IHost)service;
            Assert.Equal(1u, service.NumberPartitions);
            var worker = new TaskHubWorker(service);
            var client = new TaskHubClient(service);
            worker.AddTaskOrchestrations(orchestrationType);
            worker.AddTaskActivities(activityType);
            await worker.StartAsync();

            // start all orchestrations
            {
                var tasks = new Task[OrchestrationCount];
                for (int i = 0; i < OrchestrationCount; i++)
                    tasks[i] = client.CreateOrchestrationInstanceAsync(orchestrationType, InstanceId(i), null);

                var timeout = TimeSpan.FromMinutes(3);
                var terminationTask = Task.Delay(timeout, cts.Token);
                var completionTask = Task.WhenAll(tasks);
                var firstTask = await Task.WhenAny(terminationTask, completionTask);
                Assert.True(reportedProblem == null, $"CacheDebugger detected problem while starting orchestrations: {reportedProblem}");
                Assert.True(firstTask != terminationTask, $"timed out after {timeout} while starting orchestrations");
            }

            // wait for all orchestrations to finish executing
            this.output?.Invoke("waiting for orchestrations to finish executing...");
            try
            {
                async Task WaitFor(int i)
                {
                    try
                    {
                        await client.WaitForOrchestrationAsync(new OrchestrationInstance { InstanceId = InstanceId(i) }, TimeSpan.FromMinutes(10));
                    }
                    catch (Exception e)
                    {
                        this.output?.Invoke($"Orchestration {InstanceId(i)} failed with {e.GetType()}: {e.Message}");
                    }
                }

                var tasks = new Task[OrchestrationCount];
                var timeout = Debugger.IsAttached ? TimeSpan.FromMinutes(15) : TimeSpan.FromMinutes(3);
                for (int i = 0; i < OrchestrationCount; i++)
                    tasks[i] = WaitFor(i);

                void PrintUnfinished()
                {
                    var sb = new StringBuilder();
                    sb.Append("Waiting for orchestrations:");
                    for (int i = 0; i < OrchestrationCount; i++)
                    {
                        if (!tasks[i].IsCompleted)
                        {
                            sb.Append(' ');
                            sb.Append(InstanceId(i));
                        }
                    }
                    this.output?.Invoke(sb.ToString());
                }

                void ProgressReportThread()
                {
                    Stopwatch elapsed = new Stopwatch();
                    elapsed.Start();

                    while (elapsed.Elapsed < timeout)
                    {
                        Thread.Sleep(10000);
                        PrintUnfinished();
                    }

                    cts.Cancel();
                }
                var thread = new Thread(ProgressReportThread);
                thread.Name = "ProgressReportThread";
                thread.Start();

                var terminationTask = Task.Delay(timeout, cts.Token);
                var completionTask = Task.WhenAll(tasks);
                var firstTask = await Task.WhenAny(terminationTask, completionTask);
                Assert.True(reportedProblem == null, $"CacheDebugger detected problem while executing orchestrations: {reportedProblem}");

                PrintUnfinished();

                Assert.True(firstTask != terminationTask, $"timed out after {timeout} while executing orchestrations");

                foreach (var line in cacheDebugger.Dump())
                {
                    this.output?.Invoke(line);
                }
            }
            catch (Exception e)
            {
                this.output?.Invoke($"exception thrown while executing orchestrations: {e}");
                foreach (var line in cacheDebugger.Dump())
                {
                    this.output?.Invoke(line);
                }
                throw;
            }

            // shut down the service
            await service.StopAsync();
<<<<<<< HEAD
        }
        /// <summary>
        /// Create a partition and then restore it.
        /// </summary>
        [Fact]
        public async Task CheckSizeTrackerOnRecovery()
        {
            var settings = TestConstants.GetNetheriteOrchestrationServiceSettings();
            settings.PartitionCount = 1;
            settings.ResolvedTransportConnectionString = "MemoryF"; // don't bother with EventHubs for this test

            // use a fresh hubname on every run
            settings.HubName = $"{TestConstants.TaskHubName}-{Guid.NewGuid()}";

            // we use the standard hello orchestration from the samples, which calls 5 activities in sequence
            var orchestrationType = typeof(ScenarioTests.Orchestrations.Hello5);
            var activityType = typeof(ScenarioTests.Activities.Hello);
            string InstanceId(int i) => $"Orch{i:D5}";
            int OrchestrationCount = 5;

            // we use a debugger that stores reference values
            var cacheDebugger = settings.CacheDebugger = new Faster.CacheDebugger();
            {
                // errors in the cache monitor should cancel the test
                var cts = new CancellationTokenSource();
                string reportedProblem = null;
                cacheDebugger.OnError += (message) =>
                {
                    this.output?.Invoke($"CACHEDEBUGGER: {message}");
                    reportedProblem = reportedProblem ?? message;
                    cts.Cancel();
                };

                // start the service 
                var service = new NetheriteOrchestrationService(settings, this.loggerFactory);
                await service.CreateAsync();
                await service.StartAsync();
                var host = (TransportAbstraction.IHost)service;
                Assert.Equal(1u, service.NumberPartitions);
                var worker = new TaskHubWorker(service);
                var client = new TaskHubClient(service);
                worker.AddTaskOrchestrations(orchestrationType);
                worker.AddTaskActivities(activityType);
                await worker.StartAsync();

                // start all orchestrations
                {
                    var tasks = new Task[OrchestrationCount];
                    for (int i = 0; i < OrchestrationCount; i++)
                        tasks[i] = client.CreateOrchestrationInstanceAsync(orchestrationType, InstanceId(i), null);

                    await Task.WhenAll(tasks);
                    Assert.True(reportedProblem == null, $"CacheDebugger detected problem while starting orchestrations: {reportedProblem}");
                }

                // wait for all orchestrations to finish executing
                {
                    async Task WaitFor(int i)
                    {
                        try
                        {
                            await client.WaitForOrchestrationAsync(new OrchestrationInstance { InstanceId = InstanceId(i) }, TimeSpan.FromMinutes(10));
                        }
                        catch (Exception e)
                        {
                            this.output?.Invoke($"Orchestration {InstanceId(i)} failed with {e.GetType()}: {e.Message}");
                        }
                    }

                    var tasks = new Task[OrchestrationCount];
                    for (int i = 0; i < OrchestrationCount; i++)
                        tasks[i] = WaitFor(i);
                    await Task.WhenAll(tasks);
                    Assert.True(reportedProblem == null, $"CacheDebugger detected problem while executing orchestrations: {reportedProblem}");
                }

                this.output?.Invoke("BEFORE SHUTDOWN ------------------------------------");
                foreach (var line in cacheDebugger.Dump())
                {
                    this.output?.Invoke(line);
                }

                // shut down the service
                await service.StopAsync();
            }

            {
                // errors in the cache monitor should cancel the test
                var cts = new CancellationTokenSource();
                string reportedProblem = null;
                cacheDebugger.OnError += (message) =>
                {
                    this.output?.Invoke($"CACHEDEBUGGER: {message}");
                    reportedProblem = reportedProblem ?? message;
                    cts.Cancel();
                };

                // start the service 
                var service = new NetheriteOrchestrationService(settings, this.loggerFactory);
                await service.CreateAsync();
                await service.StartAsync();
                var host = (TransportAbstraction.IHost)service;
                Assert.Equal(1u, service.NumberPartitions);
                var worker = new TaskHubWorker(service);
                var client = new TaskHubClient(service);
                worker.AddTaskOrchestrations(orchestrationType);
                worker.AddTaskActivities(activityType);
                await worker.StartAsync();

                cacheDebugger.OnRecovery();

                // query the status of all orchestrations
                {
                    var tasks = new Task[OrchestrationCount];
                    for (int i = 0; i < OrchestrationCount; i++)
                        tasks[i] = client.WaitForOrchestrationAsync(new OrchestrationInstance { InstanceId = InstanceId(i) }, TimeSpan.FromMinutes(10));
                    await Task.WhenAll(tasks);
                    Assert.True(reportedProblem == null, $"CacheDebugger detected problem while querying orchestration states: {reportedProblem}");
                }

                this.output?.Invoke("AFTER QUERIES ------------------------------------");
                foreach (var line in cacheDebugger.Dump())
                {
                    this.output?.Invoke(line);
                }

                // shut down the service
                await service.StopAsync();
            }
=======
>>>>>>> b243ee21
        }
    }
}<|MERGE_RESOLUTION|>--- conflicted
+++ resolved
@@ -20,11 +20,7 @@
     [Collection("NetheriteTests")]
     public class FasterPartitionTests : IDisposable
     {
-<<<<<<< HEAD
-        readonly PartitionTestFixture.TestTraceListener traceListener;
-=======
         readonly SingleHostFixture.TestTraceListener traceListener;
->>>>>>> b243ee21
         readonly ILoggerFactory loggerFactory;
         readonly XunitLoggerProvider provider;
         readonly Action<string> output;
@@ -33,16 +29,21 @@
         public FasterPartitionTests(ITestOutputHelper outputHelper)
         {
             this.outputHelper = outputHelper;
-            this.output = (string message) => this.outputHelper?.WriteLine(message);
+            this.output = (string message) =>
+            {
+                try
+                {
+                    this.outputHelper?.WriteLine(message);
+                }
+                catch (Exception)
+                {
+                }
+            };
 
             this.loggerFactory = new LoggerFactory();
             this.provider = new XunitLoggerProvider();
             this.loggerFactory.AddProvider(this.provider);
-<<<<<<< HEAD
-            this.traceListener = new PartitionTestFixture.TestTraceListener();
-=======
             this.traceListener = new SingleHostFixture.TestTraceListener();
->>>>>>> b243ee21
             Trace.Listeners.Add(this.traceListener);
             this.provider.Output = this.output;
             this.traceListener.Output = this.output;
@@ -106,7 +107,7 @@
         /// <summary>
         /// Run a number of orchestrations that requires more memory than available for FASTER
         /// </summary>
-        [Fact(Skip ="CachedDebugger will only work for Faster v2")]
+        [Fact()]
         public async Task LimitedMemory()
         {
             var settings = TestConstants.GetNetheriteOrchestrationServiceSettings();
@@ -250,7 +251,6 @@
 
             // shut down the service
             await service.StopAsync();
-<<<<<<< HEAD
         }
         /// <summary>
         /// Create a partition and then restore it.
@@ -380,8 +380,6 @@
                 // shut down the service
                 await service.StopAsync();
             }
-=======
->>>>>>> b243ee21
         }
     }
 }