--- conflicted
+++ resolved
@@ -33,16 +33,7 @@
         public ScenarioTests(SingleHostFixture fixture, ITestOutputHelper outputHelper)
         {
             this.outputHelper = outputHelper;
-            this.output = (string message) =>
-            {
-                try
-                {
-                    this.outputHelper?.WriteLine(message);
-                }
-                catch (Exception)
-                {
-                }
-            };
+            this.output = (string message) => this.outputHelper?.WriteLine(message);
 
             this.output($"Running pre-test operations on {fixture.GetType().Name}.");
 
@@ -67,13 +58,10 @@
                 throw new TimeoutException("timed out while purging instances after running test");
             }
 
-<<<<<<< HEAD
+            Assert.Null(this.fixture.TestHooksError);
             this.fixture.DumpCacheDebugger();
 
             this.output($"Completed post-test operations on {this.fixture.GetType().Name}.");
-=======
-            Assert.Null(this.fixture.TestHooksError);
->>>>>>> 885f7b97
             this.outputHelper = null;
         }
 
