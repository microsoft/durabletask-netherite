--- conflicted
+++ resolved
@@ -27,12 +27,23 @@
     {
         readonly SingleHostFixture fixture;
         readonly TestOrchestrationHost host;
-<<<<<<< HEAD
         readonly Action<string> output;
+        ITestOutputHelper outputHelper;
 
         public ScenarioTests(SingleHostFixture fixture, ITestOutputHelper outputHelper)
         {
-            this.output = (string message) => outputHelper.WriteLine(message);
+            this.outputHelper = outputHelper;
+            this.output = (string message) =>
+            {
+                try
+                {
+                    this.outputHelper?.WriteLine(message);
+                }
+                catch (Exception)
+                {
+                }
+            };
+
             this.output($"Running pre-test operations on {fixture.GetType().Name}.");
 
             this.fixture = fixture;
@@ -41,17 +52,6 @@
             Assert.False(fixture.HasError(out var error), $"could not start test because of preceding test failure: {error}");
 
             this.output($"Completed pre-test operations on {fixture.GetType().Name}.");
-=======
-        ITestOutputHelper outputHelper;
-
-        public ScenarioTests(SingleHostFixture fixture, ITestOutputHelper outputHelper)
-        {
-            this.outputHelper = outputHelper;
-            this.fixture = fixture;
-            this.host = fixture.Host;
-
-            fixture.SetOutput((string message) => this.outputHelper?.WriteLine(message));
->>>>>>> b243ee21
         }
 
         public void Dispose()
@@ -67,14 +67,10 @@
                 throw new TimeoutException("timed out while purging instances after running test");
             }
 
-<<<<<<< HEAD
             this.fixture.DumpCacheDebugger();
-            this.fixture.ClearOutput();
 
             this.output($"Completed post-test operations on {this.fixture.GetType().Name}.");
-=======
             this.outputHelper = null;
->>>>>>> b243ee21
         }
 
         /// <summary>
