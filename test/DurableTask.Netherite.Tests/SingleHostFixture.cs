--- conflicted
+++ resolved
@@ -40,20 +40,14 @@
             this.traceListener = new TestTraceListener() { Output = output };
             Trace.Listeners.Add(this.traceListener);
             TestConstants.ValidateEnvironment();
-<<<<<<< HEAD
-            var settings = TestConstants.GetNetheriteOrchestrationServiceSettings();
             string timestamp = DateTime.UtcNow.ToString("yyyyMMdd-HHmmss-fffffff");
             settings.HubName = $"SingleHostFixture-{timestamp}";
             settings.PartitionManagement = PartitionManagementOptions.EventProcessorHost;
-            settings.TestHooks.ReplayChecker = new Faster.ReplayChecker(settings.TestHooks);
             this.cacheDebugger = settings.TestHooks.CacheDebugger = new Faster.CacheDebugger(settings.TestHooks);
-=======
-            settings.PartitionManagement = PartitionManagementOptions.EventProcessorHost;
             if (useReplayChecker)
             {
                 settings.TestHooks.ReplayChecker = new Faster.ReplayChecker(settings.TestHooks);
             }
->>>>>>> 0499ba5c
             settings.TestHooks.OnError += (message) =>
             {
                 Trace.WriteLine($"TESTHOOKS: {message}");
