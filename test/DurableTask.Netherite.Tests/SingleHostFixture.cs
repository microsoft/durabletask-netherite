--- conflicted
+++ resolved
@@ -37,8 +37,6 @@
             this.traceListener = new TestTraceListener() { Output = output };
             Trace.Listeners.Add(this.traceListener);
             TestConstants.ValidateEnvironment();
-<<<<<<< HEAD
-=======
             var settings = TestConstants.GetNetheriteOrchestrationServiceSettings();
             settings.PartitionManagement = PartitionManagementOptions.EventProcessorHost;
             settings.TestHooks.ReplayChecker = new Faster.ReplayChecker(settings.TestHooks);
@@ -47,7 +45,6 @@
                 System.Diagnostics.Trace.WriteLine($"TESTHOOKS: {message}");
                 this.TestHooksError ??= message;
             };
->>>>>>> e8f4ab7a
             this.Host = new TestOrchestrationHost(settings, this.LoggerFactory);
         }
 
