--- conflicted
+++ resolved
@@ -75,16 +75,6 @@
             this.traceListener.Output = output;
         }
 
-<<<<<<< HEAD
-        public void ClearOutput()
-        {
-            this.loggerProvider.Output = null;
-            this.traceListener.Output = null;
-            this.output = null;
-        }
-
-=======
->>>>>>> b243ee21
         internal class TestTraceListener : TraceListener
         {
             public Action<string> Output { get; set; }
