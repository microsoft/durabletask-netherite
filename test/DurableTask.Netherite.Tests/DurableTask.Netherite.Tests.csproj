﻿<Project Sdk="Microsoft.NET.Sdk">

  <PropertyGroup>
    <TargetFramework>net6.0</TargetFramework>
    <IsPackable>false</IsPackable>
    <SignAssembly>true</SignAssembly>
    <LangVersion>8.0</LangVersion>
    <AssemblyOriginatorKeyFile>..\..\sign.snk</AssemblyOriginatorKeyFile>
  </PropertyGroup>

  <ItemGroup>
<<<<<<< HEAD
    <PackageReference Include="Microsoft.NET.Test.Sdk" />
    <PackageReference Include="xunit" />
    <PackageReference Include="xunit.runner.visualstudio" >
=======
    <PackageReference Include="Microsoft.NET.Test.Sdk" Version="17.11.1" />
    <PackageReference Include="Moq" Version="4.18.4" />
    <PackageReference Include="xunit" Version="2.9.2" />
    <PackageReference Include="xunit.runner.visualstudio" Version="2.8.2">
>>>>>>> 4865f1bc
      <PrivateAssets>all</PrivateAssets>
      <IncludeAssets>runtime; build; native; contentfiles; analyzers; buildtransitive</IncludeAssets>
    </PackageReference>
  </ItemGroup>

  <ItemGroup>
    <ProjectReference Include="..\..\src\DurableTask.Netherite\DurableTask.Netherite.csproj" />
  </ItemGroup>

</Project><|MERGE_RESOLUTION|>--- conflicted
+++ resolved
@@ -9,16 +9,10 @@
   </PropertyGroup>
 
   <ItemGroup>
-<<<<<<< HEAD
     <PackageReference Include="Microsoft.NET.Test.Sdk" />
+    <PackageReference Include="Moq" />
     <PackageReference Include="xunit" />
     <PackageReference Include="xunit.runner.visualstudio" >
-=======
-    <PackageReference Include="Microsoft.NET.Test.Sdk" Version="17.11.1" />
-    <PackageReference Include="Moq" Version="4.18.4" />
-    <PackageReference Include="xunit" Version="2.9.2" />
-    <PackageReference Include="xunit.runner.visualstudio" Version="2.8.2">
->>>>>>> 4865f1bc
       <PrivateAssets>all</PrivateAssets>
       <IncludeAssets>runtime; build; native; contentfiles; analyzers; buildtransitive</IncludeAssets>
     </PackageReference>
